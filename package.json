{
	"name": "kilo-code",
	"displayName": "%extension.displayName%",
	"description": "%extension.description%",
<<<<<<< HEAD
	"publisher": "kilocode",
	"version": "4.16.1",
	"icon": "assets/icons/logo-outline-black.png",
=======
	"publisher": "RooVeterinaryInc",
	"version": "3.12.3",
	"icon": "assets/icons/icon.png",
>>>>>>> ae2f98a6
	"galleryBanner": {
		"color": "#FFFFFF",
		"theme": "light"
	},
	"engines": {
		"vscode": "^1.84.0",
		"node": "20.18.1"
	},
	"author": {
		"name": "Kilo Code"
	},
	"repository": {
		"type": "git",
		"url": "https://github.com/Kilo-Org/kilocode"
	},
	"homepage": "https://kilocode.ai",
	"categories": [
		"AI",
		"Chat",
		"Programming Languages",
		"Education",
		"Snippets",
		"Testing"
	],
	"keywords": [
		"cline",
		"claude",
		"dev",
		"mcp",
		"openrouter",
		"coding",
		"agent",
		"autonomous",
		"chatgpt",
		"sonnet",
		"ai",
		"llama",
		"Kilo Code",
		"kilocode",
		"roocode"
	],
	"activationEvents": [
		"onLanguage",
		"onStartupFinished"
	],
	"main": "./dist/extension.js",
	"contributes": {
		"walkthroughs": [
			{
				"id": "kiloCodeWalkthrough",
				"title": "5 ways Kilo Code helps you code",
				"description": "You now have a personal AI coding assistant.",
				"steps": [
					{
						"id": "welcome",
						"title": "Write code for you",
						"description": "Describe what you want to build. Kilo Code will write it from scratch, generate the files, and run them for you.",
						"media": {
							"markdown": "walkthrough/step1.md"
						}
					},
					{
						"id": "getting-started",
						"title": "Understand your codebase",
						"description": "Need clarity on how something works? Ask Kilo Code about any part of your files and get a clear explanation.",
						"media": {
							"markdown": "walkthrough/step2.md"
						},
						"content": {
							"path": "walkthrough/step2.md"
						}
					},
					{
						"id": "modes",
						"title": "Get things working again",
						"description": "Stuck on an error? Kilo Code can find the issue, fix it, and get your code running.",
						"media": {
							"markdown": "walkthrough/step3.md"
						}
					},
					{
						"id": "code-actions",
						"title": "Plan your logic",
						"description": "Not sure where to start? Map out your logic and structure before writing a single line of code.",
						"media": {
							"markdown": "walkthrough/step4.md"
						}
					},
					{
						"id": "advanced-features",
						"title": "And more",
						"description": "Improve your prompt, add context, or create your own custom modes.",
						"media": {
							"markdown": "walkthrough/step5.md"
						}
					}
				]
			}
		],
		"submenus": [
			{
				"id": "kilo-code.contextMenu",
				"label": "%views.contextMenu.label%"
			},
			{
				"id": "kilo-code.terminalMenu",
				"label": "%views.terminalMenu.label%"
			}
		],
		"viewsContainers": {
			"activitybar": [
				{
					"id": "kilo-code-ActivityBar",
					"title": "%views.activitybar.title%",
					"icon": "assets/icons/kilo.png",
					"when": "isMac"
				}
			]
		},
		"views": {
			"kilo-code-ActivityBar": [
				{
					"type": "webview",
					"id": "kilo-code.SidebarProvider",
					"name": ""
				}
			]
		},
		"commands": [
			{
				"command": "kilo-code.plusButtonClicked",
				"title": "%command.newTask.title%",
				"icon": "$(add)"
			},
			{
				"command": "kilo-code.mcpButtonClicked",
				"title": "%command.mcpServers.title%",
				"icon": "$(server)"
			},
			{
				"command": "kilo-code.promptsButtonClicked",
				"title": "%command.prompts.title%",
				"icon": "$(notebook)"
			},
			{
				"command": "kilo-code.historyButtonClicked",
				"title": "%command.history.title%",
				"icon": "$(history)"
			},
			{
				"command": "kilo-code.popoutButtonClicked",
				"title": "%command.openInEditor.title%",
				"icon": "$(link-external)"
			},
			{
				"command": "kilo-code.settingsButtonClicked",
				"title": "%command.settings.title%",
				"icon": "$(settings-gear)"
			},
			{
				"command": "kilo-code.helpButtonClicked",
				"title": "%command.documentation.title%",
				"icon": "$(question)"
			},
			{
				"command": "kilo-code.openInNewTab",
				"title": "%command.openInNewTab.title%",
				"category": "%configuration.title%"
			},
			{
				"command": "kilo-code.explainCode",
				"title": "%command.explainCode.title%",
				"category": "%configuration.title%"
			},
			{
				"command": "kilo-code.fixCode",
				"title": "%command.fixCode.title%",
				"category": "%configuration.title%"
			},
			{
				"command": "kilo-code.improveCode",
				"title": "%command.improveCode.title%",
				"category": "%configuration.title%"
			},
			{
				"command": "kilo-code.addToContext",
				"title": "%command.addToContext.title%",
				"category": "%configuration.title%"
			},
			{
				"command": "kilo-code.newTask",
				"title": "%command.newTask.title%",
				"category": "%configuration.title%"
			},
			{
				"command": "kilo-code.terminalAddToContext",
				"title": "%command.terminal.addToContext.title%",
				"category": "%extension.displayName%"
			},
			{
				"command": "kilo-code.terminalFixCommand",
				"title": "%command.terminal.fixCommand.title%",
				"category": "%extension.displayName%"
			},
			{
				"command": "kilo-code.terminalExplainCommand",
				"title": "%command.terminal.explainCommand.title%",
				"category": "%extension.displayName%"
			},
			{
				"command": "kilo-code.terminalFixCommandInCurrentTask",
				"title": "%command.terminal.fixCommandInCurrentTask.title%",
				"category": "%extension.displayName%"
			},
			{
				"command": "kilo-code.terminalExplainCommandInCurrentTask",
				"title": "%command.terminal.explainCommandInCurrentTask.title%",
				"category": "%extension.displayName%"
			},
			{
				"command": "kilo-code.setCustomStoragePath",
				"title": "%command.setCustomStoragePath.title%",
				"category": "%configuration.title%"
			},
			{
				"command": "kilo-code.focusChatInput",
				"title": "%command.focusInput.title%",
				"category": "%configuration.title%"
			},
			{
				"command": "roo.acceptInput",
				"title": "%command.acceptInput.title%",
				"category": "%configuration.title%"
			}
		],
		"keybindings": [
			{
				"command": "kilo-code.focusChatInput",
				"key": "ctrl+shift+a",
				"mac": "cmd+shift+a",
				"when": "editorTextFocus || terminalFocus || viewFocus"
			}
		],
		"menus": {
			"editor/context": [
				{
					"submenu": "kilo-code.contextMenu",
					"group": "navigation"
				}
			],
			"kilo-code.contextMenu": [
				{
					"command": "kilo-code.explainCode",
					"group": "1_actions@1"
				},
				{
					"command": "kilo-code.fixCode",
					"group": "1_actions@2"
				},
				{
					"command": "kilo-code.improveCode",
					"group": "1_actions@3"
				},
				{
					"command": "kilo-code.addToContext",
					"group": "1_actions@4"
				}
			],
			"terminal/context": [
				{
					"submenu": "kilo-code.terminalMenu",
					"group": "navigation"
				}
			],
			"kilo-code.terminalMenu": [
				{
					"command": "kilo-code.terminalAddToContext",
					"group": "1_actions@1"
				},
				{
					"command": "kilo-code.terminalFixCommand",
					"group": "1_actions@2"
				},
				{
					"command": "kilo-code.terminalExplainCommand",
					"group": "1_actions@3"
				},
				{
					"command": "kilo-code.terminalFixCommandInCurrentTask",
					"group": "1_actions@5"
				},
				{
					"command": "kilo-code.terminalExplainCommandInCurrentTask",
					"group": "1_actions@6"
				}
			],
			"view/title": [
				{
					"command": "kilo-code.popoutButtonClicked",
					"group": "navigation@4",
					"when": "view == kilo-code.SidebarProvider"
				},
				{
					"command": "kilo-code.settingsButtonClicked",
					"group": "navigation@1",
					"when": "view == kilo-code.SidebarProvider"
				},
				{
					"command": "kilo-code.helpButtonClicked",
					"group": "navigation@6",
					"when": "false && view == kilo-code.SidebarProvider"
				}
			],
			"editor/title": [
				{
					"command": "kilo-code.plusButtonClicked",
					"group": "navigation@1",
					"when": "activeWebviewPanelId == kilo-code.TabPanelProvider"
				},
				{
					"command": "kilo-code.promptsButtonClicked",
					"group": "navigation@2",
					"when": "activeWebviewPanelId == kilo-code.TabPanelProvider"
				},
				{
					"command": "kilo-code.mcpButtonClicked",
					"group": "navigation@3",
					"when": "activeWebviewPanelId == kilo-code.TabPanelProvider"
				},
				{
					"command": "kilo-code.historyButtonClicked",
					"group": "navigation@4",
					"when": "activeWebviewPanelId == kilo-code.TabPanelProvider"
				},
				{
					"command": "kilo-code.popoutButtonClicked",
					"group": "navigation@5",
					"when": "activeWebviewPanelId == kilo-code.TabPanelProvider"
				},
				{
					"command": "kilo-code.settingsButtonClicked",
					"group": "navigation@6",
					"when": "activeWebviewPanelId == kilo-code.TabPanelProvider"
				},
				{
					"command": "kilo-code.helpButtonClicked",
					"group": "navigation@7",
					"when": "activeWebviewPanelId == kilo-code.TabPanelProvider"
				}
			]
		},
		"configuration": {
			"title": "%configuration.title%",
			"properties": {
				"kilo-code.allowedCommands": {
					"type": "array",
					"items": {
						"type": "string"
					},
					"default": [
						"npm test",
						"npm install",
						"tsc",
						"git log",
						"git diff",
						"git show"
					],
					"description": "%commands.allowedCommands.description%"
				},
				"kilo-code.vsCodeLmModelSelector": {
					"type": "object",
					"properties": {
						"vendor": {
							"type": "string",
							"description": "%settings.vsCodeLmModelSelector.vendor.description%"
						},
						"family": {
							"type": "string",
							"description": "%settings.vsCodeLmModelSelector.family.description%"
						}
					},
					"description": "%settings.vsCodeLmModelSelector.description%"
				},
				"kilo-code.customStoragePath": {
					"type": "string",
					"default": "",
					"description": "%settings.customStoragePath.description%"
				}
			}
		}
	},
	"scripts": {
		"build": "npm run vsix",
		"build:webview": "cd webview-ui && npm run build",
		"build:esbuild": "node esbuild.js --production",
		"compile": "tsc -p . --outDir out && node esbuild.js",
		"install:all": "npm install npm-run-all && npm-run-all -l -p install-*",
		"install-extension": "npm install",
		"install-webview": "cd webview-ui && npm install",
		"install-e2e": "cd e2e && npm install",
		"lint": "npm-run-all -l -p lint:*",
		"lint:extension": "eslint src/**/*.ts",
		"lint:webview": "cd webview-ui && npm run lint",
		"lint:e2e": "cd e2e && npm run lint",
		"check-types": "npm-run-all -l -p check-types:*",
		"check-types:extension": "tsc --noEmit",
		"check-types:webview": "cd webview-ui && npm run check-types",
		"check-types:e2e": "cd e2e && npm run check-types",
		"package": "npm-run-all -l -p build:webview build:esbuild check-types lint",
		"pretest": "npm run compile",
		"dev": "cd webview-ui && npm run dev",
		"test": "node scripts/run-tests.js",
		"test:extension": "jest -w=40%",
		"test:webview": "cd webview-ui && npm run test",
		"prepare": "husky",
		"publish:marketplace": "vsce publish && ovsx publish",
		"publish": "npm run build && changeset publish && npm install --package-lock-only",
		"version-packages": "changeset version && npm install --package-lock-only",
		"vscode:prepublish": "npm run package",
		"vsix": "rimraf bin && mkdirp bin && npx vsce package --out bin",
		"watch": "npm-run-all -l -p watch:*",
		"watch:esbuild": "node esbuild.js --watch",
		"watch:tsc": "tsc --noEmit --watch --project tsconfig.json",
		"watch-tests": "tsc -p . -w --outDir out",
		"changeset": "changeset",
		"knip": "knip --include files",
		"clean": "npm-run-all -l -p clean:*",
		"clean:extension": "rimraf bin dist out",
		"clean:webview": "cd webview-ui && npm run clean",
		"clean:e2e": "cd e2e && npm run clean",
		"vscode-test": "npm-run-all -l -p vscode-test:*",
		"vscode-test:extension": "tsc -p . --outDir out && node esbuild.js",
		"vscode-test:webview": "cd webview-ui && npm run build",
		"update-contributors": "node scripts/update-contributors.js",
		"generate-types": "tsx scripts/generate-types.mts"
	},
	"dependencies": {
		"@anthropic-ai/bedrock-sdk": "^0.10.2",
		"@anthropic-ai/sdk": "^0.37.0",
		"@anthropic-ai/vertex-sdk": "^0.7.0",
		"@aws-sdk/client-bedrock-runtime": "^3.779.0",
		"@google-cloud/vertexai": "^1.9.3",
		"@google/generative-ai": "^0.18.0",
		"@mistralai/mistralai": "^1.3.6",
		"@modelcontextprotocol/sdk": "^1.7.0",
		"@types/clone-deep": "^4.0.4",
		"@types/pdf-parse": "^1.1.4",
		"@types/tmp": "^0.2.6",
		"@types/turndown": "^5.0.5",
		"@types/vscode": "^1.95.0",
		"@vscode/codicons": "^0.0.36",
		"axios": "^1.7.4",
		"cheerio": "^1.0.0",
		"chokidar": "^4.0.1",
		"clone-deep": "^4.0.1",
		"default-shell": "^2.2.0",
		"delay": "^6.0.0",
		"diff": "^5.2.0",
		"diff-match-patch": "^1.0.5",
		"fast-deep-equal": "^3.1.3",
		"fast-xml-parser": "^4.5.1",
		"fastest-levenshtein": "^1.0.16",
		"fzf": "^0.5.2",
		"get-folder-size": "^5.0.0",
		"globby": "^14.0.2",
		"i18next": "^24.2.2",
		"isbinaryfile": "^5.0.2",
		"js-tiktoken": "^1.0.19",
		"mammoth": "^1.8.0",
		"monaco-vscode-textmate-theme-converter": "^0.1.7",
		"node-ipc": "^12.0.0",
		"openai": "^4.78.1",
		"os-name": "^6.0.0",
		"p-wait-for": "^5.0.2",
		"pdf-parse": "^1.1.1",
		"pkce-challenge": "^4.1.0",
		"posthog-node": "^4.7.0",
		"pretty-bytes": "^6.1.1",
		"puppeteer-chromium-resolver": "^23.0.0",
		"puppeteer-core": "^23.4.0",
		"reconnecting-eventsource": "^1.6.4",
		"say": "^0.16.0",
		"serialize-error": "^11.0.3",
		"simple-git": "^3.27.0",
		"sound-play": "^1.1.0",
		"string-similarity": "^4.0.4",
		"strip-ansi": "^7.1.0",
		"strip-bom": "^5.0.0",
		"tmp": "^0.2.3",
		"tree-sitter-wasms": "^0.1.11",
		"turndown": "^7.2.0",
		"web-tree-sitter": "^0.22.6",
		"zod": "^3.23.8"
	},
	"devDependencies": {
		"@changesets/cli": "^2.27.10",
		"@changesets/types": "^6.0.0",
		"@dotenvx/dotenvx": "^1.34.0",
		"@types/debug": "^4.1.12",
		"@types/diff": "^5.2.1",
		"@types/diff-match-patch": "^1.0.36",
		"@types/glob": "^8.1.0",
		"@types/jest": "^29.5.14",
		"@types/mocha": "^10.0.10",
		"@types/node": "20.x",
		"@types/node-ipc": "^9.2.3",
		"@types/string-similarity": "^4.0.2",
		"@typescript-eslint/eslint-plugin": "^7.14.1",
		"@typescript-eslint/parser": "^7.11.0",
		"@vscode/test-electron": "^2.5.2",
		"@vscode/vsce": "^3.3.2",
		"esbuild": "^0.24.0",
		"eslint": "^8.57.0",
		"execa": "^9.5.2",
		"glob": "^11.0.1",
		"husky": "^9.1.7",
		"jest": "^29.7.0",
		"jest-simple-dot-reporter": "^1.0.5",
		"knip": "^5.44.4",
		"lint-staged": "^15.2.11",
		"mkdirp": "^3.0.1",
		"npm-run-all": "^4.1.5",
		"prettier": "^3.4.2",
		"rimraf": "^6.0.1",
		"ts-jest": "^29.2.5",
		"tsup": "^8.4.0",
		"tsx": "^4.19.3",
		"typescript": "^5.4.5",
		"zod-to-ts": "^1.2.0"
	},
	"lint-staged": {
		"*.{js,jsx,ts,tsx,json,css,md}": [
			"prettier --write"
		],
		"src/**/*.{ts,tsx}": [
			"npx eslint -c .eslintrc.json --max-warnings=0 --fix"
		],
		"webview-ui/**/*.{ts,tsx}": [
			"npx eslint -c webview-ui/.eslintrc.json --max-warnings=0 --fix"
		]
	}
}<|MERGE_RESOLUTION|>--- conflicted
+++ resolved
@@ -2,15 +2,9 @@
 	"name": "kilo-code",
 	"displayName": "%extension.displayName%",
 	"description": "%extension.description%",
-<<<<<<< HEAD
 	"publisher": "kilocode",
 	"version": "4.16.1",
 	"icon": "assets/icons/logo-outline-black.png",
-=======
-	"publisher": "RooVeterinaryInc",
-	"version": "3.12.3",
-	"icon": "assets/icons/icon.png",
->>>>>>> ae2f98a6
 	"galleryBanner": {
 		"color": "#FFFFFF",
 		"theme": "light"
@@ -241,7 +235,7 @@
 				"category": "%configuration.title%"
 			},
 			{
-				"command": "roo.acceptInput",
+				"command": "kilo-code.acceptInput",
 				"title": "%command.acceptInput.title%",
 				"category": "%configuration.title%"
 			}
