--- conflicted
+++ resolved
@@ -1,13 +1,5 @@
-<<<<<<< HEAD
-import { TelemetryEventName, type TelemetryEvent } from "@roo-code/types" // kilocode_change removed rooCodeTelemetryEventSchema because unused
-=======
-import {
-	TelemetryEventName,
-	type TelemetryEvent,
-	rooCodeTelemetryEventSchema,
-	type ClineMessage,
-} from "@roo-code/types"
->>>>>>> db07ff56
+/* eslint-disable @typescript-eslint/no-unused-vars */ /* kilocode_change this file is meant to be a stub */
+import { TelemetryEventName, type TelemetryEvent, type ClineMessage } from "@roo-code/types" // kilocode_change removed rooCodeTelemetryEventSchema because unused
 import { BaseTelemetryClient } from "@roo-code/telemetry"
 
 // import { getRooCodeApiUrl } from "./Config" // kilocode_change
@@ -30,7 +22,6 @@
 	}
 
 	// kilocode_change
-	// eslint-disable-next-line @typescript-eslint/no-unused-vars
 	private async fetch(path: string, options: RequestInit) {
 		if (!this.authService.isAuthenticated()) {
 			return
@@ -57,7 +48,6 @@
 		*/
 	}
 
-	// eslint-disable-next-line @typescript-eslint/no-unused-vars
 	public override async capture(event: TelemetryEvent) {
 		/* kilocode_change
 
@@ -97,6 +87,7 @@
 	}
 
 	public async backfillMessages(messages: ClineMessage[], taskId: string): Promise<void> {
+		/* kilocode_change
 		if (!this.authService.isAuthenticated()) {
 			if (this.debug) {
 				console.info(`[TelemetryClient#backfillMessages] Skipping: Not authenticated`)
@@ -154,6 +145,7 @@
 		} catch (error) {
 			console.error(`[TelemetryClient#backfillMessages] Error uploading messages: ${error}`)
 		}
+		*/
 	}
 
 	public override updateTelemetryState(_didUserOptIn: boolean) {}
