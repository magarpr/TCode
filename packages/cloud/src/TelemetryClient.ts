--- conflicted
+++ resolved
@@ -1,13 +1,4 @@
-<<<<<<< HEAD
-import { TelemetryEventName, type TelemetryEvent } from "@roo-code/types" // kilocode_change removed rooCodeTelemetryEventSchema because unused
-=======
-import {
-	TelemetryEventName,
-	type TelemetryEvent,
-	rooCodeTelemetryEventSchema,
-	type ClineMessage,
-} from "@roo-code/types"
->>>>>>> 6fce618f
+import { TelemetryEventName, type TelemetryEvent, type ClineMessage } from "@roo-code/types" // kilocode_change removed rooCodeTelemetryEventSchema because unused
 import { BaseTelemetryClient } from "@roo-code/telemetry"
 
 // import { getRooCodeApiUrl } from "./Config" // kilocode_change
