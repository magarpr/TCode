--- conflicted
+++ resolved
@@ -2116,174 +2116,11 @@
 	})
 })
 
-<<<<<<< HEAD
 // Mock getModels for router model tests
 vi.mock("../../../api/providers/fetchers/modelCache", () => ({
 	getModels: vi.fn(),
 	flushModels: vi.fn(),
 }))
-=======
-describe("getTelemetryProperties", () => {
-	let defaultTaskOptions: TaskOptions
-	let provider: ClineProvider
-	let mockContext: vscode.ExtensionContext
-	let mockOutputChannel: vscode.OutputChannel
-	let mockCline: any
-
-	beforeEach(() => {
-		// Reset mocks
-		vi.clearAllMocks()
-
-		// Initialize TelemetryService if not already initialized
-		if (!TelemetryService.hasInstance()) {
-			TelemetryService.createInstance([])
-		}
-
-		// Setup basic mocks
-		mockContext = {
-			globalState: {
-				get: vi.fn().mockImplementation((key: string) => {
-					if (key === "mode") return "code"
-					if (key === "apiProvider") return "anthropic"
-					return undefined
-				}),
-				update: vi.fn(),
-				keys: vi.fn().mockReturnValue([]),
-			},
-			secrets: { get: vi.fn(), store: vi.fn(), delete: vi.fn() },
-			extensionUri: {} as vscode.Uri,
-			globalStorageUri: { fsPath: "/test/path" },
-			extension: { packageJSON: { version: "1.0.0" } },
-		} as unknown as vscode.ExtensionContext
-
-		mockOutputChannel = { appendLine: vi.fn() } as unknown as vscode.OutputChannel
-		provider = new ClineProvider(mockContext, mockOutputChannel, "sidebar", new ContextProxy(mockContext))
-
-		defaultTaskOptions = {
-			provider,
-			apiConfiguration: {
-				apiProvider: "openrouter",
-			},
-		}
-
-		// Setup Task instance with mocked getModel method
-		mockCline = new Task(defaultTaskOptions)
-		mockCline.api = {
-			getModel: vi.fn().mockReturnValue({
-				id: "claude-sonnet-4-20250514",
-				info: { contextWindow: 200000 },
-			}),
-		}
-	})
-
-	test("includes basic properties in telemetry", async () => {
-		const properties = await provider.getTelemetryProperties()
-
-		expect(properties).toHaveProperty("vscodeVersion")
-		expect(properties).toHaveProperty("platform")
-		expect(properties).toHaveProperty("appVersion", "1.0.0")
-	})
-
-	test("includes model ID from current Cline instance if available", async () => {
-		// Add mock Cline to stack
-		await provider.addClineToStack(mockCline)
-
-		const properties = await provider.getTelemetryProperties()
-
-		expect(properties).toHaveProperty("modelId", "claude-sonnet-4-20250514")
-	})
-
-	describe("cloud authentication telemetry", () => {
-		beforeEach(() => {
-			// Reset all mocks before each test
-			vi.clearAllMocks()
-		})
-
-		test("includes cloud authentication property when user is authenticated", async () => {
-			// Import the CloudService mock and update it
-			const { CloudService } = await import("@roo-code/cloud")
-			const mockCloudService = {
-				isAuthenticated: vi.fn().mockReturnValue(true),
-			}
-
-			// Update the existing mock
-			Object.defineProperty(CloudService, "instance", {
-				get: vi.fn().mockReturnValue(mockCloudService),
-				configurable: true,
-			})
-
-			const properties = await provider.getTelemetryProperties()
-
-			expect(properties).toHaveProperty("cloudIsAuthenticated", true)
-		})
-
-		test("includes cloud authentication property when user is not authenticated", async () => {
-			// Import the CloudService mock and update it
-			const { CloudService } = await import("@roo-code/cloud")
-			const mockCloudService = {
-				isAuthenticated: vi.fn().mockReturnValue(false),
-			}
-
-			// Update the existing mock
-			Object.defineProperty(CloudService, "instance", {
-				get: vi.fn().mockReturnValue(mockCloudService),
-				configurable: true,
-			})
-
-			const properties = await provider.getTelemetryProperties()
-
-			expect(properties).toHaveProperty("cloudIsAuthenticated", false)
-		})
-
-		test("handles CloudService errors gracefully", async () => {
-			// Import the CloudService mock and update it to throw an error
-			const { CloudService } = await import("@roo-code/cloud")
-			Object.defineProperty(CloudService, "instance", {
-				get: vi.fn().mockImplementation(() => {
-					throw new Error("CloudService not available")
-				}),
-				configurable: true,
-			})
-
-			const properties = await provider.getTelemetryProperties()
-
-			// Should still include basic telemetry properties
-			expect(properties).toHaveProperty("vscodeVersion")
-			expect(properties).toHaveProperty("platform")
-			expect(properties).toHaveProperty("appVersion", "1.0.0")
-
-			// Cloud property should be undefined when CloudService is not available
-			expect(properties).toHaveProperty("cloudIsAuthenticated", undefined)
-		})
-
-		test("handles CloudService method errors gracefully", async () => {
-			// Import the CloudService mock and update it
-			const { CloudService } = await import("@roo-code/cloud")
-			const mockCloudService = {
-				isAuthenticated: vi.fn().mockImplementation(() => {
-					throw new Error("Authentication check error")
-				}),
-			}
-
-			// Update the existing mock
-			Object.defineProperty(CloudService, "instance", {
-				get: vi.fn().mockReturnValue(mockCloudService),
-				configurable: true,
-			})
-
-			const properties = await provider.getTelemetryProperties()
-
-			// Should still include basic telemetry properties
-			expect(properties).toHaveProperty("vscodeVersion")
-			expect(properties).toHaveProperty("platform")
-			expect(properties).toHaveProperty("appVersion", "1.0.0")
-
-			// Property that errored should be undefined
-			expect(properties).toHaveProperty("cloudIsAuthenticated", undefined)
-		})
-	})
-})
->>>>>>> 6fce618f
 
 describe("ClineProvider - Router Models", () => {
 	let provider: ClineProvider
