--- conflicted
+++ resolved
@@ -3,11 +3,8 @@
 import * as fs from "fs/promises"
 import pWaitFor from "p-wait-for"
 import * as vscode from "vscode"
-<<<<<<< HEAD
 import axios from "axios" // kilocode_change
-=======
 import * as yaml from "yaml"
->>>>>>> ed536a98
 
 import { type Language, type ProviderSettings, type GlobalState, TelemetryEventName } from "@roo-code/types"
 import { CloudService } from "@roo-code/cloud"
