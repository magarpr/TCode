--- conflicted
+++ resolved
@@ -94,11 +94,7 @@
 		"enter_valid_path": "Bitte gib einen gültigen Pfad ein"
 	},
 	"input": {
-<<<<<<< HEAD
 		"task_prompt": "Was soll Kilo Code tun?",
-		"task_placeholder": "Erstellen, finden, etwas fragen"
-=======
-		"task_prompt": "Was soll Roo tun?",
 		"task_placeholder": "Gib deine Aufgabe hier ein"
 	},
 	"settings": {
@@ -106,6 +102,5 @@
 			"groqApiKey": "Groq API-Schlüssel",
 			"getGroqApiKey": "Groq API-Schlüssel erhalten"
 		}
->>>>>>> 2caf974e
 	}
 }