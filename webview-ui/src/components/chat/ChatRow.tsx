import React, { memo, useCallback, useEffect, useMemo, useRef, useState } from "react"
import { McpExecution } from "./McpExecution"
import { useSize } from "react-use"
import { useTranslation, Trans } from "react-i18next"
import deepEqual from "fast-deep-equal"
import { VSCodeBadge, VSCodeButton } from "@vscode/webview-ui-toolkit/react"

import type { ClineMessage } from "@roo-code/types"

import { ClineApiReqInfo, ClineAskUseMcpServer, ClineSayTool } from "@roo/ExtensionMessage"
import { COMMAND_OUTPUT_STRING } from "@roo/combineCommandSequences"
import { safeJsonParse } from "@roo/safeJsonParse"
import { FollowUpData, SuggestionItem } from "@roo-code/types"

import { useCopyToClipboard } from "@src/utils/clipboard"
import { useExtensionState } from "@src/context/ExtensionStateContext"
import { findMatchingResourceOrTemplate } from "@src/utils/mcp"
import { vscode } from "@src/utils/vscode"
import { removeLeadingNonAlphanumeric } from "@src/utils/removeLeadingNonAlphanumeric"
import { getLanguageFromPath } from "@src/utils/getLanguageFromPath"
// import { Button } from "@src/components/ui" // kilocode_change

import { ToolUseBlock, ToolUseBlockHeader } from "../common/ToolUseBlock"
import CodeAccordian from "../common/CodeAccordian"
import CodeBlock from "../common/CodeBlock"
import MarkdownBlock from "../common/MarkdownBlock"
import { ReasoningBlock } from "./ReasoningBlock"
// import Thumbnails from "../common/Thumbnails" // kilocode_change
import McpResourceRow from "../mcp/McpResourceRow"

// import { Mention } from "./Mention" // kilocode_change
import { CheckpointSaved } from "./checkpoints/CheckpointSaved"
import { FollowUpSuggest } from "./FollowUpSuggest"
import { LowCreditWarning } from "../kilocode/chat/LowCreditWarning" // kilocode_change
import { BatchFilePermission } from "./BatchFilePermission"
import { BatchDiffApproval } from "./BatchDiffApproval"
import { ProgressIndicator } from "./ProgressIndicator"
import { Markdown } from "./Markdown"
import { CommandExecution } from "./CommandExecution"
import { CommandExecutionError } from "./CommandExecutionError"
import ReportBugPreview from "./ReportBugPreview"

import { NewTaskPreview } from "../kilocode/chat/NewTaskPreview" // kilocode_change
import { KiloChatRowGutterBar } from "../kilocode/chat/KiloChatRowGutterBar" // kilocode_change
import { AutoApprovedRequestLimitWarning } from "./AutoApprovedRequestLimitWarning"
import { CondenseContextErrorRow, CondensingContextRow, ContextCondenseRow } from "./ContextCondenseRow"
import CodebaseSearchResultsDisplay from "./CodebaseSearchResultsDisplay"
import { cn } from "@/lib/utils"
import { KiloChatRowUserFeedback } from "../kilocode/chat/KiloChatRowUserFeedback" // kilocode_change

interface ChatRowProps {
	message: ClineMessage
	lastModifiedMessage?: ClineMessage
	isExpanded: boolean
	isLast: boolean
	isStreaming: boolean
	onToggleExpand: (ts: number) => void
	onHeightChange: (isTaller: boolean) => void
	onSuggestionClick?: (suggestion: SuggestionItem, event?: React.MouseEvent) => void
	onBatchFileResponse?: (response: { [key: string]: boolean }) => void
<<<<<<< HEAD
	highlighted?: boolean // kilocode_change: Add highlighted prop
	onChatReset?: () => void // kilocode_change
=======
	onFollowUpUnmount?: () => void
>>>>>>> ed536a98
}

// eslint-disable-next-line @typescript-eslint/no-empty-object-type
interface ChatRowContentProps extends Omit<ChatRowProps, "onHeightChange"> {}

const ChatRow = memo(
	(props: ChatRowProps) => {
		const { highlighted } = props // kilocode_change: Add highlighted prop
		const { showTaskTimeline } = useExtensionState() // kilocode_change: Used by KiloChatRowGutterBar
		const { isLast, onHeightChange, message } = props
		// Store the previous height to compare with the current height
		// This allows us to detect changes without causing re-renders
		const prevHeightRef = useRef(0)

		const [chatrow, { height }] = useSize(
			<div
				// kilocode_change: add highlighted className
				className={cn(
					`px-[15px] py-[10px] pr-[6px] relative ${highlighted ? "animate-message-highlight" : ""}`,
				)}>
				{showTaskTimeline && <KiloChatRowGutterBar message={message} />}
				<ChatRowContent {...props} />
			</div>,
		)

		useEffect(() => {
			// used for partials, command output, etc.
			// NOTE: it's important we don't distinguish between partial or complete here since our scroll effects in chatview need to handle height change during partial -> complete
			const isInitialRender = prevHeightRef.current === 0 // prevents scrolling when new element is added since we already scroll for that
			// height starts off at Infinity
			if (isLast && height !== 0 && height !== Infinity && height !== prevHeightRef.current) {
				if (!isInitialRender) {
					onHeightChange(height > prevHeightRef.current)
				}
				prevHeightRef.current = height
			}
		}, [height, isLast, onHeightChange, message])

		// we cannot return null as virtuoso does not support it, so we use a separate visibleMessages array to filter out messages that should not be rendered
		return chatrow
	},
	// memo does shallow comparison of props, so we need to do deep comparison of arrays/objects whose properties might change
	deepEqual,
)

export default ChatRow

export const ChatRowContent = ({
	message,
	lastModifiedMessage,
	isExpanded,
	isLast,
	isStreaming,
	onToggleExpand,
	onSuggestionClick,
	onFollowUpUnmount,
	onBatchFileResponse,
	onChatReset, // kilocode_change
}: ChatRowContentProps) => {
	const { t } = useTranslation()
	const { apiConfiguration, mcpServers, alwaysAllowMcp, currentCheckpoint } = useExtensionState()
	const [reasoningCollapsed, setReasoningCollapsed] = useState(true)
	const [isDiffErrorExpanded, setIsDiffErrorExpanded] = useState(false)
	const [showCopySuccess, setShowCopySuccess] = useState(false)
	const { copyWithFeedback } = useCopyToClipboard()

	// Memoized callback to prevent re-renders caused by inline arrow functions
	const handleToggleExpand = useCallback(() => {
		onToggleExpand(message.ts)
	}, [onToggleExpand, message.ts])

	const [cost, apiReqCancelReason, apiReqStreamingFailedMessage] = useMemo(() => {
		if (message.text !== null && message.text !== undefined && message.say === "api_req_started") {
			const info = safeJsonParse<ClineApiReqInfo>(message.text)
			return [info?.cost, info?.cancelReason, info?.streamingFailedMessage]
		}

		return [undefined, undefined, undefined]
	}, [message.text, message.say])

	// When resuming task, last wont be api_req_failed but a resume_task
	// message, so api_req_started will show loading spinner. That's why we just
	// remove the last api_req_started that failed without streaming anything.
	const apiRequestFailedMessage =
		isLast && lastModifiedMessage?.ask === "api_req_failed" // if request is retried then the latest message is a api_req_retried
			? lastModifiedMessage?.text
			: undefined

	const isCommandExecuting =
		isLast && lastModifiedMessage?.ask === "command" && lastModifiedMessage?.text?.includes(COMMAND_OUTPUT_STRING)

	const isMcpServerResponding = isLast && lastModifiedMessage?.say === "mcp_server_request_started"

	const type = message.type === "ask" ? message.ask : message.say

	const normalColor = "var(--vscode-foreground)"
	const errorColor = "var(--vscode-errorForeground)"
	const successColor = "var(--vscode-charts-green)"
	const cancelledColor = "var(--vscode-descriptionForeground)"

	const [icon, title] = useMemo(() => {
		switch (type) {
			case "error":
				return [
					<span
						className="codicon codicon-error"
						style={{ color: errorColor, marginBottom: "-1.5px" }}></span>,
					<span style={{ color: errorColor, fontWeight: "bold" }}>{t("chat:error")}</span>,
				]
			case "mistake_limit_reached":
				return [
					<span
						className="codicon codicon-error"
						style={{ color: errorColor, marginBottom: "-1.5px" }}></span>,
					<span style={{ color: errorColor, fontWeight: "bold" }}>{t("chat:troubleMessage")}</span>,
				]
			case "command":
				return [
					isCommandExecuting ? (
						<ProgressIndicator />
					) : (
						<span
							className="codicon codicon-terminal"
							style={{ color: normalColor, marginBottom: "-1.5px" }}></span>
					),
					<span style={{ color: normalColor, fontWeight: "bold" }}>{t("chat:runCommand.title")}:</span>,
				]
			case "use_mcp_server":
				const mcpServerUse = safeJsonParse<ClineAskUseMcpServer>(message.text)
				if (mcpServerUse === undefined) {
					return [null, null]
				}
				return [
					isMcpServerResponding ? (
						<ProgressIndicator />
					) : (
						<span
							className="codicon codicon-server"
							style={{ color: normalColor, marginBottom: "-1.5px" }}></span>
					),
					<span style={{ color: normalColor, fontWeight: "bold" }}>
						{mcpServerUse.type === "use_mcp_tool"
							? t("chat:mcp.wantsToUseTool", { serverName: mcpServerUse.serverName })
							: t("chat:mcp.wantsToAccessResource", { serverName: mcpServerUse.serverName })}
					</span>,
				]
			case "completion_result":
				return [
					<span
						className="codicon codicon-check"
						style={{ color: successColor, marginBottom: "-1.5px" }}></span>,
					<span style={{ color: successColor, fontWeight: "bold" }}>{t("chat:taskCompleted")}</span>,
				]
			case "api_req_retry_delayed":
				return []
			case "api_req_started":
				const getIconSpan = (iconName: string, color: string) => (
					<div
						style={{
							width: 16,
							height: 16,
							display: "flex",
							alignItems: "center",
							justifyContent: "center",
						}}>
						<span
							className={`codicon codicon-${iconName}`}
							style={{ color, fontSize: 16, marginBottom: "-1.5px" }}
						/>
					</div>
				)
				return [
					apiReqCancelReason !== null && apiReqCancelReason !== undefined ? (
						apiReqCancelReason === "user_cancelled" ? (
							getIconSpan("error", cancelledColor)
						) : (
							getIconSpan("error", errorColor)
						)
					) : cost !== null && cost !== undefined ? (
						getIconSpan("check", successColor)
					) : apiRequestFailedMessage ? (
						getIconSpan("error", errorColor)
					) : (
						<ProgressIndicator />
					),
					apiReqCancelReason !== null && apiReqCancelReason !== undefined ? (
						apiReqCancelReason === "user_cancelled" ? (
							<span style={{ color: normalColor, fontWeight: "bold" }}>
								{t("chat:apiRequest.cancelled")}
							</span>
						) : (
							<span style={{ color: errorColor, fontWeight: "bold" }}>
								{t("chat:apiRequest.streamingFailed")}
							</span>
						)
					) : cost !== null && cost !== undefined ? (
						<span style={{ color: normalColor, fontWeight: "bold" }}>{t("chat:apiRequest.title")}</span>
					) : apiRequestFailedMessage ? (
						<span style={{ color: errorColor, fontWeight: "bold" }}>{t("chat:apiRequest.failed")}</span>
					) : (
						<span style={{ color: normalColor, fontWeight: "bold" }}>{t("chat:apiRequest.streaming")}</span>
					),
				]
			case "followup":
				return [
					<span
						className="codicon codicon-question"
						style={{ color: normalColor, marginBottom: "-1.5px" }}
					/>,
					<span style={{ color: normalColor, fontWeight: "bold" }}>{t("chat:questions.hasQuestion")}</span>,
				]
			default:
				return [null, null]
		}
	}, [type, isCommandExecuting, message, isMcpServerResponding, apiReqCancelReason, cost, apiRequestFailedMessage, t])

	const headerStyle: React.CSSProperties = {
		display: "flex",
		alignItems: "center",
		gap: "10px",
		marginBottom: "10px",
		wordBreak: "break-word",
	}

	const pStyle: React.CSSProperties = {
		margin: 0,
		whiteSpace: "pre-wrap",
		wordBreak: "break-word",
		overflowWrap: "anywhere",
	}

	const tool = useMemo(
		() => (message.ask === "tool" ? safeJsonParse<ClineSayTool>(message.text) : null),
		[message.ask, message.text],
	)

	const followUpData = useMemo(() => {
		if (message.type === "ask" && message.ask === "followup" && !message.partial) {
			return safeJsonParse<FollowUpData>(message.text)
		}
		return null
	}, [message.type, message.ask, message.partial, message.text])

	if (tool) {
		const toolIcon = (name: string) => (
			<span
				className={`codicon codicon-${name}`}
				style={{ color: "var(--vscode-foreground)", marginBottom: "-1.5px" }}></span>
		)

		switch (tool.tool) {
			case "editedExistingFile":
			case "appliedDiff":
				// Check if this is a batch diff request
				if (message.type === "ask" && tool.batchDiffs && Array.isArray(tool.batchDiffs)) {
					return (
						<>
							<div style={headerStyle}>
								{toolIcon("diff")}
								<span style={{ fontWeight: "bold" }}>
									{t("chat:fileOperations.wantsToApplyBatchChanges")}
								</span>
							</div>
							<BatchDiffApproval files={tool.batchDiffs} ts={message.ts} />
						</>
					)
				}

				// Regular single file diff
				return (
					<>
						<div style={headerStyle}>
							{tool.isProtected ? (
								<span
									className="codicon codicon-lock"
									style={{ color: "var(--vscode-editorWarning-foreground)", marginBottom: "-1.5px" }}
								/>
							) : (
								toolIcon(tool.tool === "appliedDiff" ? "diff" : "edit")
							)}
							<span style={{ fontWeight: "bold" }}>
								{tool.isProtected
									? t("chat:fileOperations.wantsToEditProtected")
									: tool.isOutsideWorkspace
										? t("chat:fileOperations.wantsToEditOutsideWorkspace")
										: t("chat:fileOperations.wantsToEdit")}
							</span>
						</div>
						<CodeAccordian
							path={tool.path}
							code={tool.content ?? tool.diff}
							language="diff"
							progressStatus={message.progressStatus}
							isLoading={message.partial}
							isExpanded={isExpanded}
							onToggleExpand={handleToggleExpand}
						/>
					</>
				)
			case "insertContent":
				return (
					<>
						<div style={headerStyle}>
							{tool.isProtected ? (
								<span
									className="codicon codicon-lock"
									style={{ color: "var(--vscode-editorWarning-foreground)", marginBottom: "-1.5px" }}
								/>
							) : (
								toolIcon("insert")
							)}
							<span style={{ fontWeight: "bold" }}>
								{tool.isProtected
									? t("chat:fileOperations.wantsToEditProtected")
									: tool.isOutsideWorkspace
										? t("chat:fileOperations.wantsToEditOutsideWorkspace")
										: tool.lineNumber === 0
											? t("chat:fileOperations.wantsToInsertAtEnd")
											: t("chat:fileOperations.wantsToInsertWithLineNumber", {
													lineNumber: tool.lineNumber,
												})}
							</span>
						</div>
						<CodeAccordian
							path={tool.path}
							code={tool.diff}
							language="diff"
							progressStatus={message.progressStatus}
							isLoading={message.partial}
							isExpanded={isExpanded}
							onToggleExpand={handleToggleExpand}
						/>
					</>
				)
			case "searchAndReplace":
				return (
					<>
						<div style={headerStyle}>
							{tool.isProtected ? (
								<span
									className="codicon codicon-lock"
									style={{ color: "var(--vscode-editorWarning-foreground)", marginBottom: "-1.5px" }}
								/>
							) : (
								toolIcon("replace")
							)}
							<span style={{ fontWeight: "bold" }}>
								{tool.isProtected && message.type === "ask"
									? t("chat:fileOperations.wantsToEditProtected")
									: message.type === "ask"
										? t("chat:fileOperations.wantsToSearchReplace")
										: t("chat:fileOperations.didSearchReplace")}
							</span>
						</div>
						<CodeAccordian
							path={tool.path}
							code={tool.diff}
							language="diff"
							progressStatus={message.progressStatus}
							isLoading={message.partial}
							isExpanded={isExpanded}
							onToggleExpand={handleToggleExpand}
						/>
					</>
				)
			case "codebaseSearch": {
				return (
					<div style={headerStyle}>
						{toolIcon("search")}
						<span style={{ fontWeight: "bold" }}>
							{tool.path ? (
								<Trans
									i18nKey="chat:codebaseSearch.wantsToSearchWithPath"
									components={{ code: <code></code> }}
									values={{ query: tool.query, path: tool.path }}
								/>
							) : (
								<Trans
									i18nKey="chat:codebaseSearch.wantsToSearch"
									components={{ code: <code></code> }}
									values={{ query: tool.query }}
								/>
							)}
						</span>
					</div>
				)
			}
			case "newFileCreated":
				return (
					<>
						<div style={headerStyle}>
							{tool.isProtected ? (
								<span
									className="codicon codicon-lock"
									style={{ color: "var(--vscode-editorWarning-foreground)", marginBottom: "-1.5px" }}
								/>
							) : (
								toolIcon("new-file")
							)}
							<span style={{ fontWeight: "bold" }}>
								{tool.isProtected
									? t("chat:fileOperations.wantsToEditProtected")
									: t("chat:fileOperations.wantsToCreate")}
							</span>
						</div>
						<CodeAccordian
							path={tool.path}
							code={tool.content}
							language={getLanguageFromPath(tool.path || "") || "log"}
							isLoading={message.partial}
							isExpanded={isExpanded}
							onToggleExpand={handleToggleExpand}
						/>
					</>
				)
			case "readFile":
				// Check if this is a batch file permission request
				const isBatchRequest = message.type === "ask" && tool.batchFiles && Array.isArray(tool.batchFiles)

				if (isBatchRequest) {
					return (
						<>
							<div style={headerStyle}>
								{toolIcon("files")}
								<span style={{ fontWeight: "bold" }}>
									{t("chat:fileOperations.wantsToReadMultiple")}
								</span>
							</div>
							<BatchFilePermission
								files={tool.batchFiles || []}
								onPermissionResponse={(response) => {
									onBatchFileResponse?.(response)
								}}
								ts={message?.ts}
							/>
						</>
					)
				}

				// Regular single file read request
				return (
					<>
						<div style={headerStyle}>
							{toolIcon("file-code")}
							<span style={{ fontWeight: "bold" }}>
								{message.type === "ask"
									? tool.isOutsideWorkspace
										? t("chat:fileOperations.wantsToReadOutsideWorkspace")
										: tool.additionalFileCount && tool.additionalFileCount > 0
											? t("chat:fileOperations.wantsToReadAndXMore", {
													count: tool.additionalFileCount,
												})
											: t("chat:fileOperations.wantsToRead")
									: t("chat:fileOperations.didRead")}
							</span>
						</div>
						<ToolUseBlock>
							<ToolUseBlockHeader
								onClick={() => vscode.postMessage({ type: "openFile", text: tool.content })}>
								{tool.path?.startsWith(".") && <span>.</span>}
								<span className="whitespace-nowrap overflow-hidden text-ellipsis text-left mr-2 rtl">
									{removeLeadingNonAlphanumeric(tool.path ?? "") + "\u200E"}
									{tool.reason}
								</span>
								<div style={{ flexGrow: 1 }}></div>
								<span
									className={`codicon codicon-link-external`}
									style={{ fontSize: 13.5, margin: "1px 0" }}
								/>
							</ToolUseBlockHeader>
						</ToolUseBlock>
					</>
				)
			case "fetchInstructions":
				return (
					<>
						<div style={headerStyle}>
							{toolIcon("file-code")}
							<span style={{ fontWeight: "bold" }}>{t("chat:instructions.wantsToFetch")}</span>
						</div>
						<CodeAccordian
							code={tool.content}
							language="markdown"
							isLoading={message.partial}
							isExpanded={isExpanded}
							onToggleExpand={handleToggleExpand}
						/>
					</>
				)
			case "listFilesTopLevel":
				return (
					<>
						<div style={headerStyle}>
							{toolIcon("folder-opened")}
							<span style={{ fontWeight: "bold" }}>
								{message.type === "ask"
									? tool.isOutsideWorkspace
										? t("chat:directoryOperations.wantsToViewTopLevelOutsideWorkspace")
										: t("chat:directoryOperations.wantsToViewTopLevel")
									: tool.isOutsideWorkspace
										? t("chat:directoryOperations.didViewTopLevelOutsideWorkspace")
										: t("chat:directoryOperations.didViewTopLevel")}
							</span>
						</div>
						<CodeAccordian
							path={tool.path}
							code={tool.content}
							language="shell-session"
							isExpanded={isExpanded}
							onToggleExpand={handleToggleExpand}
						/>
					</>
				)
			case "listFilesRecursive":
				return (
					<>
						<div style={headerStyle}>
							{toolIcon("folder-opened")}
							<span style={{ fontWeight: "bold" }}>
								{message.type === "ask"
									? tool.isOutsideWorkspace
										? t("chat:directoryOperations.wantsToViewRecursiveOutsideWorkspace")
										: t("chat:directoryOperations.wantsToViewRecursive")
									: tool.isOutsideWorkspace
										? t("chat:directoryOperations.didViewRecursiveOutsideWorkspace")
										: t("chat:directoryOperations.didViewRecursive")}
							</span>
						</div>
						<CodeAccordian
							path={tool.path}
							code={tool.content}
							language="shellsession"
							isExpanded={isExpanded}
							onToggleExpand={handleToggleExpand}
						/>
					</>
				)
			case "listCodeDefinitionNames":
				return (
					<>
						<div style={headerStyle}>
							{toolIcon("file-code")}
							<span style={{ fontWeight: "bold" }}>
								{message.type === "ask"
									? tool.isOutsideWorkspace
										? t("chat:directoryOperations.wantsToViewDefinitionsOutsideWorkspace")
										: t("chat:directoryOperations.wantsToViewDefinitions")
									: tool.isOutsideWorkspace
										? t("chat:directoryOperations.didViewDefinitionsOutsideWorkspace")
										: t("chat:directoryOperations.didViewDefinitions")}
							</span>
						</div>
						<CodeAccordian
							path={tool.path}
							code={tool.content}
							language="markdown"
							isExpanded={isExpanded}
							onToggleExpand={handleToggleExpand}
						/>
					</>
				)
			case "searchFiles":
				return (
					<>
						<div style={headerStyle}>
							{toolIcon("search")}
							<span style={{ fontWeight: "bold" }}>
								{message.type === "ask" ? (
									<Trans
										i18nKey={
											tool.isOutsideWorkspace
												? "chat:directoryOperations.wantsToSearchOutsideWorkspace"
												: "chat:directoryOperations.wantsToSearch"
										}
										components={{ code: <code>{tool.regex}</code> }}
										values={{ regex: tool.regex }}
									/>
								) : (
									<Trans
										i18nKey={
											tool.isOutsideWorkspace
												? "chat:directoryOperations.didSearchOutsideWorkspace"
												: "chat:directoryOperations.didSearch"
										}
										components={{ code: <code>{tool.regex}</code> }}
										values={{ regex: tool.regex }}
									/>
								)}
							</span>
						</div>
						<CodeAccordian
							path={tool.path! + (tool.filePattern ? `/(${tool.filePattern})` : "")}
							code={tool.content}
							language="shellsession"
							isExpanded={isExpanded}
							onToggleExpand={handleToggleExpand}
						/>
					</>
				)
			case "switchMode":
				return (
					<>
						<div style={headerStyle}>
							{toolIcon("symbol-enum")}
							<span style={{ fontWeight: "bold" }}>
								{message.type === "ask" ? (
									<>
										{tool.reason ? (
											<Trans
												i18nKey="chat:modes.wantsToSwitchWithReason"
												components={{ code: <code>{tool.mode}</code> }}
												values={{ mode: tool.mode, reason: tool.reason }}
											/>
										) : (
											<Trans
												i18nKey="chat:modes.wantsToSwitch"
												components={{ code: <code>{tool.mode}</code> }}
												values={{ mode: tool.mode }}
											/>
										)}
									</>
								) : (
									<>
										{tool.reason ? (
											<Trans
												i18nKey="chat:modes.didSwitchWithReason"
												components={{ code: <code>{tool.mode}</code> }}
												values={{ mode: tool.mode, reason: tool.reason }}
											/>
										) : (
											<Trans
												i18nKey="chat:modes.didSwitch"
												components={{ code: <code>{tool.mode}</code> }}
												values={{ mode: tool.mode }}
											/>
										)}
									</>
								)}
							</span>
						</div>
					</>
				)
			case "newTask":
				return (
					<>
						<div style={headerStyle}>
							{toolIcon("tasklist")}
							<span style={{ fontWeight: "bold" }}>
								<Trans
									i18nKey="chat:subtasks.wantsToCreate"
									components={{ code: <code>{tool.mode}</code> }}
									values={{ mode: tool.mode }}
								/>
							</span>
						</div>
						<div
							style={{
								marginTop: "4px",
								backgroundColor: "var(--vscode-badge-background)",
								border: "1px solid var(--vscode-badge-background)",
								borderRadius: "4px 4px 0 0",
								overflow: "hidden",
								marginBottom: "2px",
							}}>
							<div
								style={{
									padding: "9px 10px 9px 14px",
									backgroundColor: "var(--vscode-badge-background)",
									borderBottom: "1px solid var(--vscode-editorGroup-border)",
									fontWeight: "bold",
									fontSize: "var(--vscode-font-size)",
									color: "var(--vscode-badge-foreground)",
									display: "flex",
									alignItems: "center",
									gap: "6px",
								}}>
								<span className="codicon codicon-arrow-right"></span>
								{t("chat:subtasks.newTaskContent")}
							</div>
							<div style={{ padding: "12px 16px", backgroundColor: "var(--vscode-editor-background)" }}>
								<MarkdownBlock markdown={tool.content} />
							</div>
						</div>
					</>
				)
			case "finishTask":
				return (
					<>
						<div style={headerStyle}>
							{toolIcon("check-all")}
							<span style={{ fontWeight: "bold" }}>{t("chat:subtasks.wantsToFinish")}</span>
						</div>
						<div
							style={{
								marginTop: "4px",
								backgroundColor: "var(--vscode-editor-background)",
								border: "1px solid var(--vscode-badge-background)",
								borderRadius: "4px",
								overflow: "hidden",
								marginBottom: "8px",
							}}>
							<div
								style={{
									padding: "9px 10px 9px 14px",
									backgroundColor: "var(--vscode-badge-background)",
									borderBottom: "1px solid var(--vscode-editorGroup-border)",
									fontWeight: "bold",
									fontSize: "var(--vscode-font-size)",
									color: "var(--vscode-badge-foreground)",
									display: "flex",
									alignItems: "center",
									gap: "6px",
								}}>
								<span className="codicon codicon-check"></span>
								{t("chat:subtasks.completionContent")}
							</div>
							<div style={{ padding: "12px 16px", backgroundColor: "var(--vscode-editor-background)" }}>
								<MarkdownBlock markdown={t("chat:subtasks.completionInstructions")} />
							</div>
						</div>
					</>
				)
			default:
				return null
		}
	}

	switch (message.type) {
		case "say":
			switch (message.say) {
				case "diff_error":
					return (
						<div>
							<div
								style={{
									marginTop: "0px",
									overflow: "hidden",
									marginBottom: "8px",
								}}>
								<div
									style={{
										borderBottom: isDiffErrorExpanded
											? "1px solid var(--vscode-editorGroup-border)"
											: "none",
										fontWeight: "normal",
										fontSize: "var(--vscode-font-size)",
										color: "var(--vscode-editor-foreground)",
										display: "flex",
										alignItems: "center",
										justifyContent: "space-between",
										cursor: "pointer",
									}}
									onClick={() => setIsDiffErrorExpanded(!isDiffErrorExpanded)}>
									<div
										style={{
											display: "flex",
											alignItems: "center",
											gap: "10px",
											flexGrow: 1,
										}}>
										<span
											className="codicon codicon-warning"
											style={{
												color: "var(--vscode-editorWarning-foreground)",
												opacity: 0.8,
												fontSize: 16,
												marginBottom: "-1.5px",
											}}></span>
										<span style={{ fontWeight: "bold" }}>{t("chat:diffError.title")}</span>
									</div>
									<div style={{ display: "flex", alignItems: "center" }}>
										<VSCodeButton
											appearance="icon"
											style={{
												padding: "3px",
												height: "24px",
												marginRight: "4px",
												color: "var(--vscode-editor-foreground)",
												display: "flex",
												alignItems: "center",
												justifyContent: "center",
												background: "transparent",
											}}
											onClick={(e) => {
												e.stopPropagation()

												// Call copyWithFeedback and handle the Promise
												copyWithFeedback(message.text || "").then((success) => {
													if (success) {
														// Show checkmark
														setShowCopySuccess(true)

														// Reset after a brief delay
														setTimeout(() => {
															setShowCopySuccess(false)
														}, 1000)
													}
												})
											}}>
											<span
												className={`codicon codicon-${showCopySuccess ? "check" : "copy"}`}></span>
										</VSCodeButton>
										<span
											className={`codicon codicon-chevron-${isDiffErrorExpanded ? "up" : "down"}`}></span>
									</div>
								</div>
								{isDiffErrorExpanded && (
									<div
										style={{
											padding: "8px",
											backgroundColor: "var(--vscode-editor-background)",
											borderTop: "none",
										}}>
										<CodeBlock source={message.text || ""} language="xml" />
									</div>
								)}
							</div>
						</div>
					)
				case "subtask_result":
					return (
						<div>
							<div
								style={{
									marginTop: "0px",
									backgroundColor: "var(--vscode-badge-background)",
									border: "1px solid var(--vscode-badge-background)",
									borderRadius: "0 0 4px 4px",
									overflow: "hidden",
									marginBottom: "8px",
								}}>
								<div
									style={{
										padding: "9px 10px 9px 14px",
										backgroundColor: "var(--vscode-badge-background)",
										borderBottom: "1px solid var(--vscode-editorGroup-border)",
										fontWeight: "bold",
										fontSize: "var(--vscode-font-size)",
										color: "var(--vscode-badge-foreground)",
										display: "flex",
										alignItems: "center",
										gap: "6px",
									}}>
									<span className="codicon codicon-arrow-left"></span>
									{t("chat:subtasks.resultContent")}
								</div>
								<div
									style={{
										padding: "12px 16px",
										backgroundColor: "var(--vscode-editor-background)",
									}}>
									<MarkdownBlock markdown={message.text} />
								</div>
							</div>
						</div>
					)
				case "reasoning":
					return (
						<ReasoningBlock
							content={message.text || ""}
							elapsed={isLast && isStreaming ? Date.now() - message.ts : undefined}
							isCollapsed={reasoningCollapsed}
							onToggleCollapse={() => setReasoningCollapsed(!reasoningCollapsed)}
						/>
					)
				case "api_req_started":
					return (
						<>
							<div
								style={{
									...headerStyle,
									marginBottom:
										((cost === null || cost === undefined) && apiRequestFailedMessage) ||
										apiReqStreamingFailedMessage
											? 10
											: 0,
									justifyContent: "space-between",
									cursor: "pointer",
									userSelect: "none",
									WebkitUserSelect: "none",
									MozUserSelect: "none",
									msUserSelect: "none",
								}}
								onClick={handleToggleExpand}>
								<div style={{ display: "flex", alignItems: "center", gap: "10px", flexGrow: 1 }}>
									{icon}
									{title}
									{/* kilocode_change */}
									{apiConfiguration?.apiProvider !== "kilocode" && (
										<VSCodeBadge
											style={{
												opacity: cost !== null && cost !== undefined && cost > 0 ? 1 : 0,
											}}>
											${Number(cost || 0)?.toFixed(4)}
										</VSCodeBadge>
									)}
								</div>
								<span className={`codicon codicon-chevron-${isExpanded ? "up" : "down"}`}></span>
							</div>
							{(((cost === null || cost === undefined) && apiRequestFailedMessage) ||
								apiReqStreamingFailedMessage) && (
								<>
									<p style={{ ...pStyle, color: "var(--vscode-errorForeground)" }}>
										{apiRequestFailedMessage || apiReqStreamingFailedMessage}
										{apiRequestFailedMessage?.toLowerCase().includes("powershell") && (
											<>
												<br />
												<br />
												{t("chat:powershell.issues")}{" "}
												<a
													href="https://github.com/cline/cline/wiki/TroubleShooting-%E2%80%90-%22PowerShell-is-not-recognized-as-an-internal-or-external-command%22"
													style={{ color: "inherit", textDecoration: "underline" }}>
													troubleshooting guide
												</a>
												.
											</>
										)}
									</p>
								</>
							)}

							{isExpanded && (
								<div style={{ marginTop: "10px" }}>
									<CodeAccordian
										code={safeJsonParse<any>(message.text)?.request}
										language="markdown"
										isExpanded={true}
										onToggleExpand={handleToggleExpand}
									/>
								</div>
							)}
						</>
					)
				case "api_req_finished":
					return null // we should never see this message type
				case "text":
					return (
						<div>
							<Markdown markdown={message.text} partial={message.partial} />
						</div>
					)
				case "user_feedback":
					// kilocode_change start
					return (
						<KiloChatRowUserFeedback
							message={message}
							isStreaming={isStreaming}
							onChatReset={onChatReset}
						/>
					)
				// kilocode_change end
				case "user_feedback_diff":
					const tool = safeJsonParse<ClineSayTool>(message.text)
					return (
						<div style={{ marginTop: -10, width: "100%" }}>
							<CodeAccordian
								code={tool?.diff}
								language="diff"
								isFeedback={true}
								isExpanded={isExpanded}
								onToggleExpand={handleToggleExpand}
							/>
						</div>
					)
				case "error":
					return (
						<>
							{title && (
								<div style={headerStyle}>
									{icon}
									{title}
								</div>
							)}
							<p style={{ ...pStyle, color: "var(--vscode-errorForeground)" }}>{message.text}</p>
						</>
					)
				case "completion_result":
					return (
						<>
							<div style={headerStyle}>
								{icon}
								{title}
							</div>
							<div style={{ color: "var(--vscode-charts-green)", paddingTop: 10 }}>
								<Markdown markdown={message.text} />
							</div>
						</>
					)
				case "shell_integration_warning":
					return <CommandExecutionError />
				case "checkpoint_saved":
					return (
						<CheckpointSaved
							ts={message.ts!}
							commitHash={message.text!}
							currentHash={currentCheckpoint}
							checkpoint={message.checkpoint}
						/>
					)
				case "condense_context":
					if (message.partial) {
						return <CondensingContextRow />
					}
					return message.contextCondense ? <ContextCondenseRow {...message.contextCondense} /> : null
				case "condense_context_error":
					return <CondenseContextErrorRow errorText={message.text} />
				case "codebase_search_result":
					let parsed: {
						content: {
							query: string
							results: Array<{
								filePath: string
								score: number
								startLine: number
								endLine: number
								codeChunk: string
							}>
						}
					} | null = null

					try {
						if (message.text) {
							parsed = JSON.parse(message.text)
						}
					} catch (error) {
						console.error("Failed to parse codebaseSearch content:", error)
					}

					if (parsed && !parsed?.content) {
						console.error("Invalid codebaseSearch content structure:", parsed.content)
						return <div>Error displaying search results.</div>
					}

					const { query = "", results = [] } = parsed?.content || {}

					return <CodebaseSearchResultsDisplay query={query} results={results} />
				default:
					return (
						<>
							{title && (
								<div style={headerStyle}>
									{icon}
									{title}
								</div>
							)}
							<div style={{ paddingTop: 10 }}>
								<Markdown markdown={message.text} partial={message.partial} />
							</div>
						</>
					)
			}
		case "ask":
			switch (message.ask) {
				case "mistake_limit_reached":
					return (
						<>
							<div style={headerStyle}>
								{icon}
								{title}
							</div>
							<p style={{ ...pStyle, color: "var(--vscode-errorForeground)" }}>{message.text}</p>
						</>
					)
				case "command":
					return (
						<CommandExecution
							executionId={message.ts.toString()}
							text={message.text}
							icon={icon}
							title={title}
						/>
					)
				case "use_mcp_server":
					// Parse the message text to get the MCP server request
					const messageJson = safeJsonParse<any>(message.text, {})

					// Extract the response field if it exists
					const { response, ...mcpServerRequest } = messageJson

					// Create the useMcpServer object with the response field
					const useMcpServer: ClineAskUseMcpServer = {
						...mcpServerRequest,
						response,
					}

					if (!useMcpServer) {
						return null
					}

					const server = mcpServers.find((server) => server.name === useMcpServer.serverName)

					return (
						<>
							<div style={headerStyle}>
								{icon}
								{title}
							</div>
							<div className="w-full bg-vscode-editor-background border border-vscode-border rounded-xs p-2 mt-2">
								{useMcpServer.type === "access_mcp_resource" && (
									<McpResourceRow
										item={{
											// Use the matched resource/template details, with fallbacks
											...(findMatchingResourceOrTemplate(
												useMcpServer.uri || "",
												server?.resources,
												server?.resourceTemplates,
											) || {
												name: "",
												mimeType: "",
												description: "",
											}),
											// Always use the actual URI from the request
											uri: useMcpServer.uri || "",
										}}
									/>
								)}
								{useMcpServer.type === "use_mcp_tool" && (
									<McpExecution
										executionId={message.ts.toString()}
										text={useMcpServer.arguments !== "{}" ? useMcpServer.arguments : undefined}
										serverName={useMcpServer.serverName}
										toolName={useMcpServer.toolName}
										isArguments={true}
										server={server}
										useMcpServer={useMcpServer}
										alwaysAllowMcp={alwaysAllowMcp}
									/>
								)}
							</div>
						</>
					)
				case "completion_result":
					if (message.text) {
						return (
							<div>
								<div style={headerStyle}>
									{icon}
									{title}
								</div>
								<div style={{ color: "var(--vscode-charts-green)", paddingTop: 10 }}>
									<Markdown markdown={message.text} partial={message.partial} />
								</div>
							</div>
						)
					} else {
						return null // Don't render anything when we get a completion_result ask without text
					}
				case "followup":
					return (
						<>
							{title && (
								<div style={headerStyle}>
									{icon}
									{title}
								</div>
							)}
							<div style={{ paddingTop: 10, paddingBottom: 15 }}>
								<Markdown
									markdown={message.partial === true ? message?.text : followUpData?.question}
								/>
							</div>
							<FollowUpSuggest
								suggestions={followUpData?.suggest}
								onSuggestionClick={onSuggestionClick}
								ts={message?.ts}
								onUnmount={onFollowUpUnmount}
							/>
						</>
					)

				// kilocode_change begin
				case "condense":
					return (
						<>
							<div style={headerStyle}>
								<span
									className="codicon codicon-new-file"
									style={{
										color: normalColor,
										marginBottom: "-1.5px",
									}}></span>
								<span style={{ color: normalColor, fontWeight: "bold" }}>
									{t("kilocode:chat.condense.wantsToCondense")}
								</span>
							</div>
							<NewTaskPreview context={message.text || ""} />
						</>
					)

				case "payment_required_prompt": {
					return <LowCreditWarning message={message} />
				}
				case "report_bug":
					return (
						<>
							<div style={headerStyle}>
								<span
									className="codicon codicon-new-file"
									style={{
										color: normalColor,
										marginBottom: "-1.5px",
									}}></span>
								<span style={{ color: normalColor, fontWeight: "bold" }}>
									KiloCode wants to create a Github issue:
								</span>
							</div>
							<ReportBugPreview data={message.text || ""} />
						</>
					)
				// kilocode_change end
				case "auto_approval_max_req_reached": {
					return <AutoApprovedRequestLimitWarning message={message} />
				}
				default:
					return null
			}
	}
}<|MERGE_RESOLUTION|>--- conflicted
+++ resolved
@@ -58,12 +58,9 @@
 	onHeightChange: (isTaller: boolean) => void
 	onSuggestionClick?: (suggestion: SuggestionItem, event?: React.MouseEvent) => void
 	onBatchFileResponse?: (response: { [key: string]: boolean }) => void
-<<<<<<< HEAD
 	highlighted?: boolean // kilocode_change: Add highlighted prop
 	onChatReset?: () => void // kilocode_change
-=======
 	onFollowUpUnmount?: () => void
->>>>>>> ed536a98
 }
 
 // eslint-disable-next-line @typescript-eslint/no-empty-object-type
