import { useState } from "react"
import {
	VSCodeButton,
	VSCodeCheckbox,
	VSCodeLink,
	VSCodePanels,
	VSCodePanelTab,
	VSCodePanelView,
} from "@vscode/webview-ui-toolkit/react"

import { McpServer } from "../../../../src/shared/mcp"

import { vscode } from "@/utils/vscode"
import { Dialog, DialogContent, DialogHeader, DialogTitle, DialogDescription, DialogFooter } from "@/components/ui"

import { useExtensionState } from "../../context/ExtensionStateContext"
import { useAppTranslation } from "../../i18n/TranslationContext"
import { Trans } from "react-i18next"
import { Tab, TabContent, TabHeader } from "../common/Tab"
import McpToolRow from "./McpToolRow"
import McpResourceRow from "./McpResourceRow"
import McpEnabledToggle from "./McpEnabledToggle"

type McpViewProps = {
	onDone: () => void
}

const McpView = ({ onDone }: McpViewProps) => {
	const {
		mcpServers: servers,
		alwaysAllowMcp,
		mcpEnabled,
		enableMcpServerCreation,
		setEnableMcpServerCreation,
	} = useExtensionState()
	const { t } = useAppTranslation()

	return (
		<Tab>
			<TabHeader className="flex justify-between items-center">
				<h3 className="text-vscode-foreground m-0">{t("mcp:title")}</h3>
				<VSCodeButton onClick={onDone}>{t("mcp:done")}</VSCodeButton>
			</TabHeader>

			<TabContent>
				<div
					style={{
						color: "var(--vscode-foreground)",
						fontSize: "13px",
						marginBottom: "10px",
						marginTop: "5px",
					}}>
					<Trans i18nKey="mcp:description">
						<VSCodeLink href="https://github.com/modelcontextprotocol" style={{ display: "inline" }}>
							Model Context Protocol
						</VSCodeLink>
						<VSCodeLink
							href="https://github.com/modelcontextprotocol/servers"
							style={{ display: "inline" }}>
							community-made servers
						</VSCodeLink>
					</Trans>
				</div>

				<McpEnabledToggle />

				{mcpEnabled && (
					<>
						<div style={{ marginBottom: 15 }}>
							<VSCodeCheckbox
								checked={enableMcpServerCreation}
								onChange={(e: any) => {
									setEnableMcpServerCreation(e.target.checked)
									vscode.postMessage({ type: "enableMcpServerCreation", bool: e.target.checked })
								}}>
								<span style={{ fontWeight: "500" }}>{t("mcp:enableServerCreation.title")}</span>
							</VSCodeCheckbox>
							<p
								style={{
									fontSize: "12px",
									marginTop: "5px",
									color: "var(--vscode-descriptionForeground)",
								}}>
								{t("mcp:enableServerCreation.description")}
							</p>
						</div>

						{/* Server List */}
						{servers.length > 0 && (
							<div style={{ display: "flex", flexDirection: "column", gap: "10px" }}>
								{servers.map((server) => (
									<ServerRow key={server.name} server={server} alwaysAllowMcp={alwaysAllowMcp} />
								))}
							</div>
						)}

						{/* Edit Settings Buttons */}
						<div style={{ marginTop: "10px", width: "100%", display: "flex", gap: "10px" }}>
							<VSCodeButton
								appearance="secondary"
								style={{ flex: 1 }}
								onClick={() => {
									vscode.postMessage({ type: "openMcpSettings" })
								}}>
								<span className="codicon codicon-edit" style={{ marginRight: "6px" }}></span>
<<<<<<< HEAD
								Edit Global MCP
							</VSCodeButton>
							<VSCodeButton
								appearance="secondary"
								style={{ flex: 1 }}
								onClick={() => {
									vscode.postMessage({ type: "openProjectMcpSettings" })
								}}>
								<span className="codicon codicon-edit" style={{ marginRight: "6px" }}></span>
								Edit Project MCP
=======
								{t("mcp:editSettings")}
>>>>>>> be191ab8
							</VSCodeButton>
						</div>
					</>
				)}
			</TabContent>
		</Tab>
	)
}

const ServerRow = ({ server, alwaysAllowMcp }: { server: McpServer; alwaysAllowMcp?: boolean }) => {
	const { t } = useAppTranslation()
	const [isExpanded, setIsExpanded] = useState(false)
	const [showDeleteConfirm, setShowDeleteConfirm] = useState(false)
	const [timeoutValue, setTimeoutValue] = useState(() => {
		const configTimeout = JSON.parse(server.config)?.timeout
		return configTimeout ?? 60 // Default 1 minute (60 seconds)
	})

	const timeoutOptions = [
		{ value: 15, label: t("mcp:networkTimeout.options.15seconds") },
		{ value: 30, label: t("mcp:networkTimeout.options.30seconds") },
		{ value: 60, label: t("mcp:networkTimeout.options.1minute") },
		{ value: 300, label: t("mcp:networkTimeout.options.5minutes") },
		{ value: 600, label: t("mcp:networkTimeout.options.10minutes") },
		{ value: 900, label: t("mcp:networkTimeout.options.15minutes") },
		{ value: 1800, label: t("mcp:networkTimeout.options.30minutes") },
		{ value: 3600, label: t("mcp:networkTimeout.options.60minutes") },
	]

	const getStatusColor = () => {
		switch (server.status) {
			case "connected":
				return "var(--vscode-testing-iconPassed)"
			case "connecting":
				return "var(--vscode-charts-yellow)"
			case "disconnected":
				return "var(--vscode-testing-iconFailed)"
		}
	}

	const handleRowClick = () => {
		if (!server.error) {
			setIsExpanded(!isExpanded)
		}
	}

	const handleRestart = () => {
		vscode.postMessage({
			type: "restartMcpServer",
			text: server.name,
		})
	}

	const handleTimeoutChange = (event: React.ChangeEvent<HTMLSelectElement>) => {
		const seconds = parseInt(event.target.value)
		setTimeoutValue(seconds)
		vscode.postMessage({
			type: "updateMcpTimeout",
			serverName: server.name,
			timeout: seconds,
		})
	}

	const handleDelete = () => {
		vscode.postMessage({
			type: "deleteMcpServer",
			serverName: server.name,
		})
		setShowDeleteConfirm(false)
	}

	return (
		<div style={{ marginBottom: "10px" }}>
			<div
				style={{
					display: "flex",
					alignItems: "center",
					padding: "8px",
					background: "var(--vscode-textCodeBlock-background)",
					cursor: server.error ? "default" : "pointer",
					borderRadius: isExpanded || server.error ? "4px 4px 0 0" : "4px",
					opacity: server.disabled ? 0.6 : 1,
				}}
				onClick={handleRowClick}>
				{!server.error && (
					<span
						className={`codicon codicon-chevron-${isExpanded ? "down" : "right"}`}
						style={{ marginRight: "8px" }}
					/>
				)}
				<span style={{ flex: 1 }}>
					{server.name}
					{server.source && (
						<span
							style={{
								marginLeft: "8px",
								padding: "1px 6px",
								fontSize: "11px",
								borderRadius: "4px",
								background: "var(--vscode-badge-background)",
								color: "var(--vscode-badge-foreground)",
							}}>
							{server.source}
						</span>
					)}
				</span>
				<div
					style={{ display: "flex", alignItems: "center", marginRight: "8px" }}
					onClick={(e) => e.stopPropagation()}>
					<VSCodeButton
						appearance="icon"
						onClick={() => setShowDeleteConfirm(true)}
						style={{ marginRight: "8px" }}>
						<span className="codicon codicon-trash" style={{ fontSize: "14px" }}></span>
					</VSCodeButton>
					<VSCodeButton
						appearance="icon"
						onClick={handleRestart}
						disabled={server.status === "connecting"}
						style={{ marginRight: "8px" }}>
						<span className="codicon codicon-refresh" style={{ fontSize: "14px" }}></span>
					</VSCodeButton>
					<div
						role="switch"
						aria-checked={!server.disabled}
						tabIndex={0}
						style={{
							width: "20px",
							height: "10px",
							backgroundColor: server.disabled
								? "var(--vscode-titleBar-inactiveForeground)"
								: "var(--vscode-button-background)",
							borderRadius: "5px",
							position: "relative",
							cursor: "pointer",
							transition: "background-color 0.2s",
							opacity: server.disabled ? 0.4 : 0.8,
						}}
						onClick={() => {
							vscode.postMessage({
								type: "toggleMcpServer",
								serverName: server.name,
								disabled: !server.disabled,
							})
						}}
						onKeyDown={(e) => {
							if (e.key === "Enter" || e.key === " ") {
								e.preventDefault()
								vscode.postMessage({
									type: "toggleMcpServer",
									serverName: server.name,
									disabled: !server.disabled,
								})
							}
						}}>
						<div
							style={{
								width: "6px",
								height: "6px",
								backgroundColor: "var(--vscode-titleBar-activeForeground)",
								borderRadius: "50%",
								position: "absolute",
								top: "2px",
								left: server.disabled ? "2px" : "12px",
								transition: "left 0.2s",
							}}
						/>
					</div>
				</div>
				<div
					style={{
						width: "8px",
						height: "8px",
						borderRadius: "50%",
						background: getStatusColor(),
						marginLeft: "8px",
					}}
				/>
			</div>

			{server.error ? (
				<div
					style={{
						fontSize: "13px",
						background: "var(--vscode-textCodeBlock-background)",
						borderRadius: "0 0 4px 4px",
						width: "100%",
					}}>
					<div
						style={{
							color: "var(--vscode-testing-iconFailed)",
							marginBottom: "8px",
							padding: "0 10px",
							overflowWrap: "break-word",
							wordBreak: "break-word",
						}}>
						{server.error}
					</div>
					<VSCodeButton
						appearance="secondary"
						onClick={handleRestart}
						disabled={server.status === "connecting"}
						style={{ width: "calc(100% - 20px)", margin: "0 10px 10px 10px" }}>
						{server.status === "connecting"
							? t("mcp:serverStatus.retrying")
							: t("mcp:serverStatus.retryConnection")}
					</VSCodeButton>
				</div>
			) : (
				isExpanded && (
					<div
						style={{
							background: "var(--vscode-textCodeBlock-background)",
							padding: "0 10px 10px 10px",
							fontSize: "13px",
							borderRadius: "0 0 4px 4px",
						}}>
						<VSCodePanels style={{ marginBottom: "10px" }}>
							<VSCodePanelTab id="tools">
								{t("mcp:tabs.tools")} ({server.tools?.length || 0})
							</VSCodePanelTab>
							<VSCodePanelTab id="resources">
								{t("mcp:tabs.resources")} (
								{[...(server.resourceTemplates || []), ...(server.resources || [])].length || 0})
							</VSCodePanelTab>

							<VSCodePanelView id="tools-view">
								{server.tools && server.tools.length > 0 ? (
									<div
										style={{ display: "flex", flexDirection: "column", gap: "8px", width: "100%" }}>
										{server.tools.map((tool) => (
											<McpToolRow
												key={tool.name}
												tool={tool}
												serverName={server.name}
												alwaysAllowMcp={alwaysAllowMcp}
											/>
										))}
									</div>
								) : (
									<div style={{ padding: "10px 0", color: "var(--vscode-descriptionForeground)" }}>
										{t("mcp:emptyState.noTools")}
									</div>
								)}
							</VSCodePanelView>

							<VSCodePanelView id="resources-view">
								{(server.resources && server.resources.length > 0) ||
								(server.resourceTemplates && server.resourceTemplates.length > 0) ? (
									<div
										style={{ display: "flex", flexDirection: "column", gap: "8px", width: "100%" }}>
										{[...(server.resourceTemplates || []), ...(server.resources || [])].map(
											(item) => (
												<McpResourceRow
													key={"uriTemplate" in item ? item.uriTemplate : item.uri}
													item={item}
												/>
											),
										)}
									</div>
								) : (
									<div style={{ padding: "10px 0", color: "var(--vscode-descriptionForeground)" }}>
										{t("mcp:emptyState.noResources")}
									</div>
								)}
							</VSCodePanelView>
						</VSCodePanels>

						{/* Network Timeout */}
						<div style={{ padding: "10px 7px" }}>
							<div
								style={{
									display: "flex",
									alignItems: "center",
									gap: "10px",
									marginBottom: "8px",
								}}>
								<span>{t("mcp:networkTimeout.label")}</span>
								<select
									value={timeoutValue}
									onChange={handleTimeoutChange}
									style={{
										flex: 1,
										padding: "4px",
										background: "var(--vscode-dropdown-background)",
										color: "var(--vscode-dropdown-foreground)",
										border: "1px solid var(--vscode-dropdown-border)",
										borderRadius: "2px",
										outline: "none",
										cursor: "pointer",
									}}>
									{timeoutOptions.map((option) => (
										<option key={option.value} value={option.value}>
											{option.label}
										</option>
									))}
								</select>
							</div>
							<span
								style={{
									fontSize: "12px",
									color: "var(--vscode-descriptionForeground)",
									display: "block",
								}}>
								{t("mcp:networkTimeout.description")}
							</span>
						</div>
					</div>
				)
			)}

			{/* Delete Confirmation Dialog */}
			<Dialog open={showDeleteConfirm} onOpenChange={setShowDeleteConfirm}>
				<DialogContent>
					<DialogHeader>
						<DialogTitle>{t("mcp:deleteDialog.title")}</DialogTitle>
						<DialogDescription>
							{t("mcp:deleteDialog.description", { serverName: server.name })}
						</DialogDescription>
					</DialogHeader>
					<DialogFooter>
						<VSCodeButton appearance="secondary" onClick={() => setShowDeleteConfirm(false)}>
							{t("mcp:deleteDialog.cancel")}
						</VSCodeButton>
						<VSCodeButton appearance="primary" onClick={handleDelete}>
							{t("mcp:deleteDialog.delete")}
						</VSCodeButton>
					</DialogFooter>
				</DialogContent>
			</Dialog>
		</div>
	)
}

export default McpView<|MERGE_RESOLUTION|>--- conflicted
+++ resolved
@@ -103,7 +103,6 @@
 									vscode.postMessage({ type: "openMcpSettings" })
 								}}>
 								<span className="codicon codicon-edit" style={{ marginRight: "6px" }}></span>
-<<<<<<< HEAD
 								Edit Global MCP
 							</VSCodeButton>
 							<VSCodeButton
@@ -113,10 +112,7 @@
 									vscode.postMessage({ type: "openProjectMcpSettings" })
 								}}>
 								<span className="codicon codicon-edit" style={{ marginRight: "6px" }}></span>
-								Edit Project MCP
-=======
 								{t("mcp:editSettings")}
->>>>>>> be191ab8
 							</VSCodeButton>
 						</div>
 					</>
