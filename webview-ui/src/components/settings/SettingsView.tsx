--- conflicted
+++ resolved
@@ -12,12 +12,7 @@
 } from "lucide-react"
 
 import { ExperimentId } from "../../../../src/shared/experiments"
-<<<<<<< HEAD
-import { TERMINAL_OUTPUT_LIMIT } from "../../../../src/shared/terminal"
-=======
-import { TelemetrySetting } from "../../../../src/shared/TelemetrySetting"
 import { ApiConfiguration } from "../../../../src/shared/api"
->>>>>>> 99f64cad
 
 import { vscode } from "@/utils/vscode"
 import { ExtensionStateContextType, useExtensionState } from "@/context/ExtensionStateContext"
@@ -94,12 +89,7 @@
 		screenshotQuality,
 		soundEnabled,
 		soundVolume,
-<<<<<<< HEAD
-		terminalOutputLimit,
-=======
-		telemetrySetting,
 		terminalOutputLineLimit,
->>>>>>> 99f64cad
 		writeDelayMs,
 		showRooIgnoredFiles,
 		remoteBrowserEnabled,
