--- conflicted
+++ resolved
@@ -37,13 +37,6 @@
 	return (
 		<Tab>
 			<TabContent className="flex flex-col gap-5">
-<<<<<<< HEAD
-				<h2 className="m-0 p-0">{t("welcome:greeting")}</h2>
-				<div>{t("welcome:chooseProvider")}</div>
-
-				<div className="mb-4">
-					<h4 className="hidden mt-3 mb-2">{t("welcome:startRouter")}</h4>
-=======
 				<RooHero />
 
 				<div className="outline rounded p-4">
@@ -52,7 +45,6 @@
 
 				<div className="mb-4">
 					<h4 className="mt-3 mb-2 text-center">{t("welcome:startRouter")}</h4>
->>>>>>> 7f026f5c
 
 					<div className="hidden flex gap-4">
 						{/* Define the providers */}
@@ -107,13 +99,8 @@
 						})()}
 					</div>
 
-<<<<<<< HEAD
-					<div className="hidden text-center my-4">{t("welcome:or")}</div>
-					<h4 className="hidden mt-3 mb-2">{t("welcome:startCustom")}</h4>
-=======
 					<div className="text-center my-4 text-xl uppercase font-bold">{t("welcome:or")}</div>
 					<h4 className="mt-3 mb-2 text-center">{t("welcome:startCustom")}</h4>
->>>>>>> 7f026f5c
 					<ApiOptions
 						fromWelcomeView
 						apiConfiguration={apiConfiguration || {}}
