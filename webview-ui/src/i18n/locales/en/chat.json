--- conflicted
+++ resolved
@@ -140,18 +140,13 @@
 		"didSwitchWithReason": "Kilo Code switched to {{mode}} mode because: {{reason}}"
 	},
 	"subtasks": {
-<<<<<<< HEAD
 		"wantsToCreate": "Kilo Code wants to create a new subtask in {{mode}} mode:",
-		"wantsToFinish": "Kilo Code wants to finish this subtask"
-=======
-		"wantsToCreate": "Roo wants to create a new subtask in {{mode}} mode:",
-		"wantsToFinish": "Roo wants to finish this subtask",
+		"wantsToFinish": "Kilo Code wants to finish this subtask",
 		"newTaskContent": "Subtask Instructions",
 		"completionContent": "Subtask Completed",
 		"resultContent": "Subtask Results",
 		"defaultResult": "Please continue to the next task.",
 		"completionInstructions": "Subtask completed! You can review the results and suggest any corrections or next steps. If everything looks good, confirm to return the result to the parent task."
->>>>>>> 91f4a862
 	},
 	"questions": {
 		"hasQuestion": "Kilo Code has a question:"
