{
	"greeting": "What can Kilo Code do for you?",
	"task": {
		"title": "Task",
		"seeMore": "See more",
		"seeLess": "See less",
		"tokens": "Tokens:",
		"cache": "Cache:",
		"apiCost": "API Cost:",
		"contextWindow": "Context Length:",
		"closeAndStart": "Close task and start a new one",
		"export": "Export task history",
		"delete": "Delete Task (Shift + Click to skip confirmation)"
	},
	"history": {
		"title": "History"
	},
	"unpin": "Unpin",
	"pin": "Pin",
	"retry": {
		"title": "Retry",
		"tooltip": "Try the operation again"
	},
	"startNewTask": {
		"title": "Start New Task",
		"tooltip": "Begin a new task"
	},
	"proceedAnyways": {
		"title": "Proceed Anyways",
		"tooltip": "Continue while command executes"
	},
	"save": {
		"title": "Save",
		"tooltip": "Save the file changes"
	},
	"tokenProgress": {
		"availableSpace": "Available space: {{amount}} tokens",
		"tokensUsed": "Tokens used: {{used}} of {{total}}",
		"reservedForResponse": "Reserved for model response: {{amount}} tokens"
	},
	"reject": {
		"title": "Reject",
		"tooltip": "Reject this action"
	},
	"completeSubtaskAndReturn": "Complete Subtask and Return",
	"approve": {
		"title": "Approve",
		"tooltip": "Approve this action"
	},
	"runCommand": {
		"title": "Run Command",
		"tooltip": "Execute this command"
	},
	"proceedWhileRunning": {
		"title": "Proceed While Running",
		"tooltip": "Continue despite warnings"
	},
	"resumeTask": {
		"title": "Resume Task",
		"tooltip": "Continue the current task"
	},
	"terminate": {
		"title": "Terminate",
		"tooltip": "End the current task"
	},
	"cancel": {
		"title": "Cancel",
		"tooltip": "Cancel the current operation"
	},
	"scrollToBottom": "Scroll to bottom of chat",
	"onboarding": "<strong>Your task list in this workspace is empty.</strong> Start by typing in a task below. Not sure how to begin? Read more about what Kilo Code can do for you in <DocsLink>the docs</DocsLink>.",
	"selectMode": "Select mode for interaction",
	"selectApiConfig": "Select API configuration",
	"enhancePrompt": "Enhance prompt with additional context",
	"enhancePromptDescription": "The 'Enhance Prompt' button helps improve your prompt by providing additional context, clarification, or rephrasing. Try typing a prompt in here and clicking the button again to see how it works.",
	"addImages": "Add images to message",
	"sendMessage": "Send message",
	"typeMessage": "Type a message...",
	"typeTask": "Build, find, ask something",
	"addContext": "@ to add context, / to switch modes",
	"dragFiles": "hold shift to drag in files",
	"dragFilesImages": "hold shift to drag in files/images",
	"errorReadingFile": "Error reading file:",
	"noValidImages": "No valid images were processed",
	"separator": "Separator",
	"edit": "Edit...",
	"forNextMode": "for next mode",
	"apiRequest": {
		"title": "API Request",
		"failed": "API Request Failed",
		"streaming": "API Request...",
		"cancelled": "API Request Cancelled",
		"streamingFailed": "API Streaming Failed"
	},
	"checkpoint": {
		"initial": "Initial Checkpoint",
		"regular": "Checkpoint",
		"initializingWarning": "Still initializing checkpoint... If this takes too long, you can disable checkpoints in <settingsLink>settings</settingsLink> and restart your task.",
		"menu": {
			"viewDiff": "View Diff",
			"restore": "Restore Checkpoint",
			"restoreFiles": "Restore Files",
			"restoreFilesDescription": "Restores your project's files back to a snapshot taken at this point.",
			"restoreFilesAndTask": "Restore Files & Task",
			"confirm": "Confirm",
			"cancel": "Cancel",
			"cannotUndo": "This action cannot be undone.",
			"restoreFilesAndTaskDescription": "Restores your project's files back to a snapshot taken at this point and deletes all messages after this point."
		},
		"current": "Current"
	},
	"instructions": {
		"wantsToFetch": "Kilo Code wants to fetch detailed instructions to assist with the current task"
	},
	"fileOperations": {
<<<<<<< HEAD
		"wantsToRead": "Kilo Code wants to read this file:",
		"wantsToReadOutsideWorkspace": "Kilo Code wants to read this file outside of the workspace:",
		"didRead": "Kilo Code read this file:",
		"wantsToEdit": "Kilo Code wants to edit this file:",
		"wantsToEditOutsideWorkspace": "Kilo Code wants to edit this file outside of the workspace:",
		"wantsToCreate": "Kilo Code wants to create a new file:"
=======
		"wantsToRead": "Roo wants to read this file:",
		"wantsToReadOutsideWorkspace": "Roo wants to read this file outside of the workspace:",
		"didRead": "Roo read this file:",
		"wantsToEdit": "Roo wants to edit this file:",
		"wantsToEditOutsideWorkspace": "Roo wants to edit this file outside of the workspace:",
		"wantsToCreate": "Roo wants to create a new file:",
		"wantsToSearchReplace": "Roo wants to search and replace in this file:",
		"didSearchReplace": "Roo performed search and replace on this file:",
		"wantsToInsert": "Roo wants to insert content into this file:",
		"wantsToInsertWithLineNumber": "Roo wants to insert content into this file at line {{lineNumber}}:",
		"wantsToInsertAtEnd": "Roo wants to append content to the end of this file:"
>>>>>>> 702e5a5b
	},
	"directoryOperations": {
		"wantsToViewTopLevel": "Kilo Code wants to view the top level files in this directory:",
		"didViewTopLevel": "Kilo Code viewed the top level files in this directory:",
		"wantsToViewRecursive": "Kilo Code wants to recursively view all files in this directory:",
		"didViewRecursive": "Kilo Code recursively viewed all files in this directory:",
		"wantsToViewDefinitions": "Kilo Code wants to view source code definition names used in this directory:",
		"didViewDefinitions": "Kilo Code viewed source code definition names used in this directory:",
		"wantsToSearch": "Kilo Code wants to search this directory for <code>{{regex}}</code>:",
		"didSearch": "Kilo Code searched this directory for <code>{{regex}}</code>:"
	},
	"commandOutput": "Command Output",
	"response": "Response",
	"arguments": "Arguments",
	"mcp": {
		"wantsToUseTool": "Kilo Code wants to use a tool on the {{serverName}} MCP server:",
		"wantsToAccessResource": "Kilo Code wants to access a resource on the {{serverName}} MCP server:"
	},
	"modes": {
		"wantsToSwitch": "Kilo Code wants to switch to {{mode}} mode",
		"wantsToSwitchWithReason": "Kilo Code wants to switch to {{mode}} mode because: {{reason}}",
		"didSwitch": "Kilo Code switched to {{mode}} mode",
		"didSwitchWithReason": "Kilo Code switched to {{mode}} mode because: {{reason}}"
	},
	"subtasks": {
		"wantsToCreate": "Kilo Code wants to create a new subtask in {{mode}} mode:",
		"wantsToFinish": "Kilo Code wants to finish this subtask",
		"newTaskContent": "Subtask Instructions",
		"completionContent": "Subtask Completed",
		"resultContent": "Subtask Results",
		"defaultResult": "Please continue to the next task.",
		"completionInstructions": "Subtask completed! You can review the results and suggest any corrections or next steps. If everything looks good, confirm to return the result to the parent task."
	},
	"questions": {
		"hasQuestion": "Kilo Code has a question:"
	},
	"taskCompleted": "Task Completed",
	"error": "Error",
	"diffError": {
		"title": "Edit Unsuccessful"
	},
	"troubleMessage": "Kilo Code is having trouble...",
	"shellIntegration": {
		"unavailable": "Shell Integration Unavailable",
		"troubleshooting": "Still having trouble? Click here for shell integration documentation.",
		"checkSettings": "Check terminal workarounds in the settings page",
		"updateVSCode": "Update VSCode",
		"supportedShell": "Make sure you're using a supported shell: zsh, bash, fish, or PowerShell"
	},
	"powershell": {
		"issues": "It seems like you're having Windows PowerShell issues, please see this"
	},
	"autoApprove": {
		"title": "Auto-approve:",
		"none": "None",
		"description": "Auto-approve allows Kilo Code to perform actions without asking for permission. Only enable for actions you fully trust. More detailed configuration available in <settingsLink>Settings</settingsLink>."
	},
	"announcement": {
		"title": "🎉 Roo Code 3.14 Released",
		"description": "Roo Code 3.14 brings new features and improvements based on your feedback.",
		"whatsNew": "What's New",
		"feature1": "<bold>Improved Editing Tools</bold>: The <code>search_and_replace</code> and <code>insert_content</code> tools have been improved and graduated from experimental status",
		"feature2": "<bold>Diff Apply Fixes</bold>: We continue to work on improving the <code>apply_diff</code> tool",
		"feature3": "<bold>Tons of Other Improvements</bold>: Numerous fixes and enhancements throughout the extension",
		"hideButton": "Hide announcement",
		"detailsDiscussLinks": "Get more details and discuss in <discordLink>Discord</discordLink> and <redditLink>Reddit</redditLink> 🚀"
	},
	"reasoning": {
		"thinking": "Thinking",
		"seconds": "{{count}}s"
	},
	"followUpSuggest": {
		"copyToInput": "Copy to input (same as shift + click)"
	},
	"browser": {
		"rooWantsToUse": "Kilo Code wants to use the browser:",
		"consoleLogs": "Console Logs",
		"noNewLogs": "(No new logs)",
		"screenshot": "Browser screenshot",
		"cursor": "cursor",
		"navigation": {
			"step": "Step {{current}} of {{total}}",
			"previous": "Previous",
			"next": "Next"
		},
		"sessionStarted": "Browser Session Started",
		"actions": {
			"title": "Browse Action: ",
			"launch": "Launch browser at {{url}}",
			"click": "Click ({{coordinate}})",
			"type": "Type \"{{text}}\"",
			"scrollDown": "Scroll down",
			"scrollUp": "Scroll up",
			"close": "Close browser"
		}
	},
<<<<<<< HEAD
	"notifications": {
		"toolRequest": "Tool request waiting for approval",
		"browserAction": "Browser action waiting for approval",
		"command": "Command waiting for approval"
	}
=======
	"systemPromptWarning": "WARNING: Custom system prompt override active. This can severely break functionality and cause unpredictable behavior."
>>>>>>> 702e5a5b
}<|MERGE_RESOLUTION|>--- conflicted
+++ resolved
@@ -113,26 +113,17 @@
 		"wantsToFetch": "Kilo Code wants to fetch detailed instructions to assist with the current task"
 	},
 	"fileOperations": {
-<<<<<<< HEAD
 		"wantsToRead": "Kilo Code wants to read this file:",
 		"wantsToReadOutsideWorkspace": "Kilo Code wants to read this file outside of the workspace:",
 		"didRead": "Kilo Code read this file:",
 		"wantsToEdit": "Kilo Code wants to edit this file:",
 		"wantsToEditOutsideWorkspace": "Kilo Code wants to edit this file outside of the workspace:",
-		"wantsToCreate": "Kilo Code wants to create a new file:"
-=======
-		"wantsToRead": "Roo wants to read this file:",
-		"wantsToReadOutsideWorkspace": "Roo wants to read this file outside of the workspace:",
-		"didRead": "Roo read this file:",
-		"wantsToEdit": "Roo wants to edit this file:",
-		"wantsToEditOutsideWorkspace": "Roo wants to edit this file outside of the workspace:",
-		"wantsToCreate": "Roo wants to create a new file:",
-		"wantsToSearchReplace": "Roo wants to search and replace in this file:",
-		"didSearchReplace": "Roo performed search and replace on this file:",
-		"wantsToInsert": "Roo wants to insert content into this file:",
-		"wantsToInsertWithLineNumber": "Roo wants to insert content into this file at line {{lineNumber}}:",
-		"wantsToInsertAtEnd": "Roo wants to append content to the end of this file:"
->>>>>>> 702e5a5b
+		"wantsToCreate": "Kilo Code wants to create a new file:",
+		"wantsToSearchReplace": "Kilo Code wants to search and replace in this file:",
+		"didSearchReplace": "Kilo Code performed search and replace on this file:",
+		"wantsToInsert": "Kilo Code wants to insert content into this file:",
+		"wantsToInsertWithLineNumber": "Kilo Code wants to insert content into this file at line {{lineNumber}}:",
+		"wantsToInsertAtEnd": "Kilo Code wants to append content to the end of this file:"
 	},
 	"directoryOperations": {
 		"wantsToViewTopLevel": "Kilo Code wants to view the top level files in this directory:",
@@ -229,13 +220,5 @@
 			"close": "Close browser"
 		}
 	},
-<<<<<<< HEAD
-	"notifications": {
-		"toolRequest": "Tool request waiting for approval",
-		"browserAction": "Browser action waiting for approval",
-		"command": "Command waiting for approval"
-	}
-=======
 	"systemPromptWarning": "WARNING: Custom system prompt override active. This can severely break functionality and cause unpredictable behavior."
->>>>>>> 702e5a5b
 }