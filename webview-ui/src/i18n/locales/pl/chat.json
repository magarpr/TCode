{
	"greeting": "Co Kilo Code może dla Ciebie zrobić?",
	"task": {
		"title": "Zadanie",
		"seeMore": "Zobacz więcej",
		"seeLess": "Zobacz mniej",
		"tokens": "Tokeny:",
		"cache": "Pamięć podręczna:",
		"apiCost": "Koszt API:",
		"contextWindow": "Okno kontekstu:",
		"closeAndStart": "Zamknij zadanie i rozpocznij nowe",
		"export": "Eksportuj historię zadań",
		"delete": "Usuń zadanie (Shift + Kliknięcie, aby pominąć potwierdzenie)",
		"condenseContext": "Inteligentnie skondensuj kontekst"
	},
	"history": {
		"title": "Historia"
	},
	"unpin": "Odepnij",
	"pin": "Przypnij",
	"tokenProgress": {
		"availableSpace": "Dostępne miejsce: {{amount}} tokenów",
		"tokensUsed": "Wykorzystane tokeny: {{used}} z {{total}}",
		"reservedForResponse": "Zarezerwowane dla odpowiedzi modelu: {{amount}} tokenów"
	},
	"retry": {
		"title": "Ponów",
		"tooltip": "Spróbuj ponownie wykonać operację"
	},
	"startNewTask": {
		"title": "Rozpocznij nowe zadanie",
		"tooltip": "Rozpocznij nowe zadanie"
	},
	"reportBug": {
		"title": "Zgłoś błąd"
	},
	"proceedAnyways": {
		"title": "Kontynuuj mimo to",
		"tooltip": "Kontynuuj podczas wykonywania polecenia"
	},
	"save": {
		"title": "Zapisz",
		"tooltip": "Zapisz zmiany w pliku"
	},
	"reject": {
		"title": "Odrzuć",
		"tooltip": "Odrzuć tę akcję"
	},
	"completeSubtaskAndReturn": "Zakończ podzadanie i wróć",
	"approve": {
		"title": "Zatwierdź",
		"tooltip": "Zatwierdź tę akcję"
	},
	"runCommand": {
		"title": "Uruchom polecenie",
		"tooltip": "Wykonaj to polecenie"
	},
	"proceedWhileRunning": {
		"title": "Kontynuuj podczas wykonywania",
		"tooltip": "Kontynuuj pomimo ostrzeżeń"
	},
	"killCommand": {
		"title": "Zatrzymaj polecenie",
		"tooltip": "Zatrzymaj bieżące polecenie"
	},
	"resumeTask": {
		"title": "Wznów zadanie",
		"tooltip": "Kontynuuj bieżące zadanie"
	},
	"terminate": {
		"title": "Zakończ",
		"tooltip": "Zakończ bieżące zadanie"
	},
	"cancel": {
		"title": "Anuluj",
		"tooltip": "Anuluj bieżącą operację"
	},
	"scrollToBottom": "Przewiń do dołu czatu",
	"about": "Generuj, refaktoryzuj i debuguj kod z pomocą sztucznej inteligencji. Sprawdź naszą <DocsLink>dokumentację</DocsLink>, aby dowiedzieć się więcej.",
	"onboarding": "<strong>Twoja lista zadań w tym obszarze roboczym jest pusta.</strong> Zacznij od wpisania zadania poniżej. Nie wiesz, jak zacząć? Przeczytaj więcej o tym, co Kilo Code może dla Ciebie zrobić w <DocsLink>dokumentacji</DocsLink>.",
	"rooTips": {
		"boomerangTasks": {
			"title": "Zadania bumerangowe",
			"description": "Podziel zadania na mniejsze, łatwiejsze do zarządzania części."
		},
		"stickyModels": {
			"title": "Tryby trwałe",
			"description": "Każdy tryb zapamiętuje ostatnio używany model"
		},
		"tools": {
			"title": "Narzędzia",
			"description": "Pozwól sztucznej inteligencji rozwiązywać problemy, przeglądając sieć, uruchamiając polecenia i nie tylko."
		},
		"customizableModes": {
			"title": "Konfigurowalne tryby",
			"description": "Wyspecjalizowane persona z własnymi zachowaniami i przypisanymi modelami"
		}
	},
	"selectMode": "Wybierz tryb interakcji",
	"selectApiConfig": "Wybierz konfigurację API",
	"enhancePrompt": "Ulepsz podpowiedź dodatkowym kontekstem",
	"addImages": "Dodaj obrazy do wiadomości",
	"sendMessage": "Wyślij wiadomość",
	"typeMessage": "Wpisz wiadomość...",
	"typeTask": "Buduj, znajdź, zapytaj o coś",
	"addContext": "@ aby dodać kontekst, / aby zmienić tryb",
	"dragFiles": "przytrzymaj shift, aby przeciągnąć pliki",
	"dragFilesImages": "przytrzymaj shift, aby przeciągnąć pliki/obrazy",
	"enhancePromptDescription": "Przycisk 'Ulepsz podpowiedź' pomaga ulepszyć Twoją prośbę, dostarczając dodatkowy kontekst, wyjaśnienia lub przeformułowania. Spróbuj wpisać prośbę tutaj i kliknij przycisk ponownie, aby zobaczyć, jak to działa.",
	"errorReadingFile": "Błąd odczytu pliku:",
	"noValidImages": "Nie przetworzono żadnych prawidłowych obrazów",
	"separator": "Separator",
	"edit": "Edytuj...",
	"forNextMode": "dla następnego trybu",
	"error": "Błąd",
	"diffError": {
		"title": "Edycja nieudana"
	},
	"troubleMessage": "Kilo Code ma problemy...",
	"apiRequest": {
		"title": "Zapytanie API",
		"failed": "Zapytanie API nie powiodło się",
		"streaming": "Zapytanie API...",
		"cancelled": "Zapytanie API anulowane",
		"streamingFailed": "Strumieniowanie API nie powiodło się"
	},
	"checkpoint": {
		"initial": "Początkowy punkt kontrolny",
		"regular": "Punkt kontrolny",
		"initializingWarning": "Trwa inicjalizacja punktu kontrolnego... Jeśli to trwa zbyt długo, możesz wyłączyć punkty kontrolne w <settingsLink>ustawieniach</settingsLink> i uruchomić zadanie ponownie.",
		"menu": {
			"viewDiff": "Zobacz różnice",
			"restore": "Przywróć punkt kontrolny",
			"restoreFiles": "Przywróć pliki",
			"restoreFilesDescription": "Przywraca pliki Twojego projektu do zrzutu wykonanego w tym punkcie.",
			"restoreFilesAndTask": "Przywróć pliki i zadanie",
			"confirm": "Potwierdź",
			"cancel": "Anuluj",
			"cannotUndo": "Tej akcji nie można cofnąć.",
			"restoreFilesAndTaskDescription": "Przywraca pliki Twojego projektu do zrzutu wykonanego w tym punkcie i usuwa wszystkie wiadomości po tym punkcie."
		},
		"current": "Bieżący"
	},
	"instructions": {
		"wantsToFetch": "Kilo Code chce pobrać szczegółowe instrukcje, aby pomóc w bieżącym zadaniu"
	},
	"fileOperations": {
<<<<<<< HEAD
		"wantsToRead": "Kilo Code chce przeczytać ten plik:",
		"wantsToReadOutsideWorkspace": "Kilo Code chce przeczytać ten plik poza obszarem roboczym:",
		"didRead": "Kilo Code przeczytał ten plik:",
		"wantsToEdit": "Kilo Code chce edytować ten plik:",
		"wantsToEditOutsideWorkspace": "Kilo Code chce edytować ten plik poza obszarem roboczym:",
		"wantsToCreate": "Kilo Code chce utworzyć nowy plik:",
		"wantsToSearchReplace": "Kilo Code chce wykonać wyszukiwanie i zamianę w tym pliku:",
		"didSearchReplace": "Kilo Code wykonał wyszukiwanie i zamianę w tym pliku:",
		"wantsToInsert": "Kilo Code chce wstawić zawartość do tego pliku:",
		"wantsToInsertWithLineNumber": "Kilo Code chce wstawić zawartość do tego pliku w linii {{lineNumber}}:",
		"wantsToInsertAtEnd": "Kilo Code chce dodać zawartość na końcu tego pliku:"
=======
		"wantsToRead": "Roo chce przeczytać ten plik:",
		"wantsToReadOutsideWorkspace": "Roo chce przeczytać ten plik poza obszarem roboczym:",
		"didRead": "Roo przeczytał ten plik:",
		"wantsToEdit": "Roo chce edytować ten plik:",
		"wantsToEditOutsideWorkspace": "Roo chce edytować ten plik poza obszarem roboczym:",
		"wantsToCreate": "Roo chce utworzyć nowy plik:",
		"wantsToSearchReplace": "Roo chce wykonać wyszukiwanie i zamianę w tym pliku:",
		"didSearchReplace": "Roo wykonał wyszukiwanie i zamianę w tym pliku:",
		"wantsToInsert": "Roo chce wstawić zawartość do tego pliku:",
		"wantsToInsertWithLineNumber": "Roo chce wstawić zawartość do tego pliku w linii {{lineNumber}}:",
		"wantsToInsertAtEnd": "Roo chce dodać zawartość na końcu tego pliku:",
		"wantsToReadAndXMore": "Roo chce przeczytać ten plik i {{count}} więcej:",
		"wantsToReadMultiple": "Roo chce odczytać wiele plików:"
>>>>>>> 69f72002
	},
	"directoryOperations": {
		"wantsToViewTopLevel": "Kilo Code chce zobaczyć pliki najwyższego poziomu w tym katalogu:",
		"didViewTopLevel": "Kilo Code zobaczył pliki najwyższego poziomu w tym katalogu:",
		"wantsToViewRecursive": "Kilo Code chce rekurencyjnie zobaczyć wszystkie pliki w tym katalogu:",
		"didViewRecursive": "Kilo Code rekurencyjnie zobaczył wszystkie pliki w tym katalogu:",
		"wantsToViewDefinitions": "Kilo Code chce zobaczyć nazwy definicji kodu źródłowego używane w tym katalogu:",
		"didViewDefinitions": "Kilo Code zobaczył nazwy definicji kodu źródłowego używane w tym katalogu:",
		"wantsToSearch": "Kilo Code chce przeszukać ten katalog w poszukiwaniu <code>{{regex}}</code>:",
		"didSearch": "Kilo Code przeszukał ten katalog w poszukiwaniu <code>{{regex}}</code>:"
	},
	"commandOutput": "Wyjście polecenia",
	"response": "Odpowiedź",
	"arguments": "Argumenty",
	"mcp": {
		"wantsToUseTool": "Kilo Code chce użyć narzędzia na serwerze MCP {{serverName}}:",
		"wantsToAccessResource": "Kilo Code chce uzyskać dostęp do zasobu na serwerze MCP {{serverName}}:"
	},
	"modes": {
		"wantsToSwitch": "Kilo Code chce przełączyć się na tryb <code>{{mode}}</code>",
		"wantsToSwitchWithReason": "Kilo Code chce przełączyć się na tryb <code>{{mode}}</code> ponieważ: {{reason}}",
		"didSwitch": "Kilo Code przełączył się na tryb <code>{{mode}}</code>",
		"didSwitchWithReason": "Kilo Code przełączył się na tryb <code>{{mode}}</code> ponieważ: {{reason}}"
	},
	"subtasks": {
		"wantsToCreate": "Kilo Code chce utworzyć nowe podzadanie w trybie <code>{{mode}}</code>:",
		"wantsToFinish": "Kilo Code chce zakończyć to podzadanie",
		"newTaskContent": "Instrukcje podzadania",
		"completionContent": "Podzadanie zakończone",
		"resultContent": "Wyniki podzadania",
		"defaultResult": "Proszę kontynuować następne zadanie.",
		"completionInstructions": "Podzadanie zakończone! Możesz przejrzeć wyniki i zasugerować poprawki lub następne kroki. Jeśli wszystko wygląda dobrze, potwierdź, aby zwrócić wynik do zadania nadrzędnego."
	},
	"questions": {
		"hasQuestion": "Kilo Code ma pytanie:"
	},
	"taskCompleted": "Zadanie zakończone",
	"powershell": {
		"issues": "Wygląda na to, że masz problemy z Windows PowerShell, proszę zapoznaj się z tym"
	},
	"autoApprove": {
		"title": "Automatyczne zatwierdzanie:",
		"none": "Brak",
		"description": "Automatyczne zatwierdzanie pozwala Kilo Code wykonywać działania bez pytania o pozwolenie. Włącz tylko dla działań, którym w pełni ufasz. Bardziej szczegółowa konfiguracja dostępna w <settingsLink>Ustawieniach</settingsLink>."
	},
	"reasoning": {
		"thinking": "Myślenie",
		"seconds": "{{count}} s"
	},
	"contextCondense": {
		"title": "Kontekst skondensowany",
		"condensing": "Kondensowanie kontekstu...",
		"errorHeader": "Nie udało się skondensować kontekstu",
		"tokens": "tokeny"
	},
	"followUpSuggest": {
		"copyToInput": "Kopiuj do pola wprowadzania (lub Shift + kliknięcie)"
	},
	"announcement": {
		"title": "🎉 Roo Code {{version}} wydany",
		"description": "Roo Code {{version}} przynosi potężne nowe funkcje i ulepszenia na podstawie Twoich opinii.",
		"whatsNew": "Co nowego",
		"feature1": "<bold>Inteligentne Kondensowanie Kontekstu Włączone Domyślnie</bold>: Kondensowanie kontekstu jest teraz włączone domyślnie z konfigurowalnymi ustawieniami określającymi kiedy następuje automatyczne kondensowanie",
		"feature2": "<bold>Przycisk Ręcznego Kondensowania</bold>: Nowy przycisk w nagłówku zadania pozwala ręcznie uruchomić kondensowanie kontekstu w dowolnym momencie",
		"feature3": "<bold>Ulepszone Ustawienia Kondensowania</bold>: Dostosuj kiedy i jak następuje automatyczne kondensowanie poprzez <contextSettingsLink>Ustawienia Kontekstu</contextSettingsLink>",
		"hideButton": "Ukryj ogłoszenie",
		"detailsDiscussLinks": "Uzyskaj więcej szczegółów i dołącz do dyskusji na <discordLink>Discord</discordLink> i <redditLink>Reddit</redditLink> 🚀"
	},
	"browser": {
		"rooWantsToUse": "Kilo Code chce użyć przeglądarki:",
		"consoleLogs": "Logi konsoli",
		"noNewLogs": "(Brak nowych logów)",
		"screenshot": "Zrzut ekranu przeglądarki",
		"cursor": "kursor",
		"navigation": {
			"step": "Krok {{current}} z {{total}}",
			"previous": "Poprzedni",
			"next": "Następny"
		},
		"sessionStarted": "Sesja przeglądarki rozpoczęta",
		"actions": {
			"title": "Akcja przeglądarki: ",
			"launch": "Uruchom przeglądarkę na {{url}}",
			"click": "Kliknij ({{coordinate}})",
			"type": "Wpisz \"{{text}}\"",
			"scrollDown": "Przewiń w dół",
			"scrollUp": "Przewiń w górę",
			"close": "Zamknij przeglądarkę"
		}
	},
	"codeblock": {
		"tooltips": {
			"expand": "Rozwiń blok kodu",
			"collapse": "Zwiń blok kodu",
			"enable_wrap": "Włącz zawijanie wierszy",
			"disable_wrap": "Wyłącz zawijanie wierszy",
			"copy_code": "Kopiuj kod"
		}
	},
	"systemPromptWarning": "OSTRZEŻENIE: Aktywne niestandardowe zastąpienie instrukcji systemowych. Może to poważnie zakłócić funkcjonalność i powodować nieprzewidywalne zachowanie.",
	"profileViolationWarning": "Bieżący profil narusza ustawienia Twojej organizacji",
	"shellIntegration": {
		"title": "Ostrzeżenie wykonania polecenia",
		"description": "Twoje polecenie jest wykonywane bez integracji powłoki terminala VSCode. Aby ukryć to ostrzeżenie, możesz wyłączyć integrację powłoki w sekcji <strong>Terminal</strong> w <settingsLink>ustawieniach Kilo Code</settingsLink> lub rozwiązać problemy z integracją terminala VSCode korzystając z poniższego linku.",
		"troubleshooting": "Kliknij tutaj, aby zobaczyć dokumentację integracji powłoki."
	},
	"ask": {
		"autoApprovedRequestLimitReached": {
			"title": "Osiągnięto limit automatycznie zatwierdzonych żądań",
			"description": "Kilo Code osiągnął automatycznie zatwierdzony limit {{count}} żądania/żądań API. Czy chcesz zresetować licznik i kontynuować zadanie?",
			"button": "Zresetuj i kontynuuj"
		}
	},
	"codebaseSearch": {
		"wantsToSearch": "Kilo Code chce przeszukać bazę kodu w poszukiwaniu <code>{{query}}</code>:",
		"wantsToSearchWithPath": "Kilo Code chce przeszukać bazę kodu w poszukiwaniu <code>{{query}}</code> w <code>{{path}}</code>:",
		"didSearch": "Znaleziono {{count}} wynik(ów) dla <code>{{query}}</code>:"
	},
	"read-batch": {
		"approve": {
			"title": "Zatwierdź wszystko"
		},
		"deny": {
			"title": "Odrzuć wszystko"
		}
	}
}<|MERGE_RESOLUTION|>--- conflicted
+++ resolved
@@ -145,7 +145,6 @@
 		"wantsToFetch": "Kilo Code chce pobrać szczegółowe instrukcje, aby pomóc w bieżącym zadaniu"
 	},
 	"fileOperations": {
-<<<<<<< HEAD
 		"wantsToRead": "Kilo Code chce przeczytać ten plik:",
 		"wantsToReadOutsideWorkspace": "Kilo Code chce przeczytać ten plik poza obszarem roboczym:",
 		"didRead": "Kilo Code przeczytał ten plik:",
@@ -156,22 +155,9 @@
 		"didSearchReplace": "Kilo Code wykonał wyszukiwanie i zamianę w tym pliku:",
 		"wantsToInsert": "Kilo Code chce wstawić zawartość do tego pliku:",
 		"wantsToInsertWithLineNumber": "Kilo Code chce wstawić zawartość do tego pliku w linii {{lineNumber}}:",
-		"wantsToInsertAtEnd": "Kilo Code chce dodać zawartość na końcu tego pliku:"
-=======
-		"wantsToRead": "Roo chce przeczytać ten plik:",
-		"wantsToReadOutsideWorkspace": "Roo chce przeczytać ten plik poza obszarem roboczym:",
-		"didRead": "Roo przeczytał ten plik:",
-		"wantsToEdit": "Roo chce edytować ten plik:",
-		"wantsToEditOutsideWorkspace": "Roo chce edytować ten plik poza obszarem roboczym:",
-		"wantsToCreate": "Roo chce utworzyć nowy plik:",
-		"wantsToSearchReplace": "Roo chce wykonać wyszukiwanie i zamianę w tym pliku:",
-		"didSearchReplace": "Roo wykonał wyszukiwanie i zamianę w tym pliku:",
-		"wantsToInsert": "Roo chce wstawić zawartość do tego pliku:",
-		"wantsToInsertWithLineNumber": "Roo chce wstawić zawartość do tego pliku w linii {{lineNumber}}:",
-		"wantsToInsertAtEnd": "Roo chce dodać zawartość na końcu tego pliku:",
-		"wantsToReadAndXMore": "Roo chce przeczytać ten plik i {{count}} więcej:",
-		"wantsToReadMultiple": "Roo chce odczytać wiele plików:"
->>>>>>> 69f72002
+		"wantsToInsertAtEnd": "Kilo Code chce dodać zawartość na końcu tego pliku:",
+		"wantsToReadAndXMore": "Kilo Code chce przeczytać ten plik i {{count}} więcej:",
+		"wantsToReadMultiple": "Kilo Code chce odczytać wiele plików:"
 	},
 	"directoryOperations": {
 		"wantsToViewTopLevel": "Kilo Code chce zobaczyć pliki najwyższego poziomu w tym katalogu:",
