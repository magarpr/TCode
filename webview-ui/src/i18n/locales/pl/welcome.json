{
<<<<<<< HEAD
	"greeting": "Cześć, jestem Kilo Code!",
=======
	"greeting": "Cześć, jestem Roo!",
	"introduction": "<strong>Roo Code to wiodący autonomiczny agent kodowania.</strong> Przygotuj się na projektowanie architektury, kodowanie, debugowanie i zwiększenie produktywności jak nigdy dotąd. Aby kontynuować, Roo Code wymaga klucza API.",
>>>>>>> 7f026f5c
	"notice": "Aby rozpocząć, to rozszerzenie potrzebuje dostawcy API.",
	"start": "Zaczynajmy!",
	"chooseProvider": "Wybierz dostawcę API, aby rozpocząć:",
	"routers": {
		"requesty": {
			"description": "Twój zoptymalizowany router LLM",
			"incentive": "$1 darmowego kredytu"
		},
		"openrouter": {
			"description": "Ujednolicony interfejs dla LLMs"
		}
	},
	"startRouter": "Szybka konfiguracja przez router",
	"startCustom": "Użyj własnego klucza API",
	"or": "lub"
}<|MERGE_RESOLUTION|>--- conflicted
+++ resolved
@@ -1,10 +1,6 @@
 {
-<<<<<<< HEAD
 	"greeting": "Cześć, jestem Kilo Code!",
-=======
-	"greeting": "Cześć, jestem Roo!",
-	"introduction": "<strong>Roo Code to wiodący autonomiczny agent kodowania.</strong> Przygotuj się na projektowanie architektury, kodowanie, debugowanie i zwiększenie produktywności jak nigdy dotąd. Aby kontynuować, Roo Code wymaga klucza API.",
->>>>>>> 7f026f5c
+	"introduction": "<strong>Kilo Code to wiodący autonomiczny agent kodowania.</strong> Przygotuj się na projektowanie architektury, kodowanie, debugowanie i zwiększenie produktywności jak nigdy dotąd. Aby kontynuować, Kilo Code wymaga klucza API.",
 	"notice": "Aby rozpocząć, to rozszerzenie potrzebuje dostawcy API.",
 	"start": "Zaczynajmy!",
 	"chooseProvider": "Wybierz dostawcę API, aby rozpocząć:",
