{
	"history": "歷史記錄",
	"exitSelectionMode": "離開選擇模式",
	"enterSelectionMode": "進入選擇模式",
	"done": "完成",
	"searchPlaceholder": "模糊搜尋歷史記錄...",
	"newest": "最新",
	"oldest": "最舊",
	"mostExpensive": "費用最高",
	"mostTokens": "最多 Token",
	"mostRelevant": "最相關",
	"deleteTaskTitle": "刪除工作（按住 Shift 並點選可跳過確認）",
	"copyPrompt": "複製提示詞",
	"exportTask": "匯出工作",
	"deleteTask": "刪除工作",
	"deleteTaskMessage": "確定要刪除此工作嗎？此操作無法復原。",
	"cancel": "取消",
	"delete": "刪除",
	"exitSelection": "結束選擇",
	"selectionMode": "選擇模式",
	"deselectAll": "取消全選",
	"selectAll": "全選",
	"selectedItems": "已選擇 {{selected}}/{{total}} 個項目",
	"clearSelection": "清除選擇",
	"deleteSelected": "刪除所選項目",
	"deleteTasks": "刪除工作",
	"confirmDeleteTasks": "確定要刪除 {{count}} 個工作嗎？",
	"deleteTasksWarning": "已刪除的工作無法還原。請確認是否要繼續。",
	"deleteTaskFavoritedWarning": "該工作已收藏，確定刪除？",
	"deleteTasksFavoritedWarning": "已收藏 {{count}} 個工作，確定刪除？",
	"deleteItems": "刪除 {{count}} 個項目",
<<<<<<< HEAD
	"showAllWorkspaces": "顯示所有工作區的工作",
	"showFavoritesOnly": "僅顯示收藏"
=======
	"workspace": {
		"prefix": "工作區:",
		"current": "目前",
		"all": "所有"
	},
	"sort": {
		"prefix": "排序:",
		"newest": "最新",
		"oldest": "最舊",
		"mostExpensive": "費用最高",
		"mostTokens": "最多 Token",
		"mostRelevant": "最相關"
	}
>>>>>>> 6ca706b0
}<|MERGE_RESOLUTION|>--- conflicted
+++ resolved
@@ -29,10 +29,8 @@
 	"deleteTaskFavoritedWarning": "該工作已收藏，確定刪除？",
 	"deleteTasksFavoritedWarning": "已收藏 {{count}} 個工作，確定刪除？",
 	"deleteItems": "刪除 {{count}} 個項目",
-<<<<<<< HEAD
 	"showAllWorkspaces": "顯示所有工作區的工作",
-	"showFavoritesOnly": "僅顯示收藏"
-=======
+	"showFavoritesOnly": "僅顯示收藏",
 	"workspace": {
 		"prefix": "工作區:",
 		"current": "目前",
@@ -46,5 +44,4 @@
 		"mostTokens": "最多 Token",
 		"mostRelevant": "最相關"
 	}
->>>>>>> 6ca706b0
 }